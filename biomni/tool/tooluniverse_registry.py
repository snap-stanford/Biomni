--- conflicted
+++ resolved
@@ -6,10 +6,7 @@
 
 from tooluniverse import ToolUniverse
 
-<<<<<<< HEAD
 from typing import Any
-=======
->>>>>>> 9a646c4f
 
 class ToolUniverseRegistry:
     """
