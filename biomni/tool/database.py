import json
import os
import pickle
import time
from typing import Any

import requests
from anthropic import Anthropic, AnthropicBedrock
from Bio.Blast import NCBIWWW, NCBIXML
from Bio.Seq import Seq

from biomni.utils import parse_hpo_obo


# Function to map HPO terms to names
def get_hpo_names(hpo_terms: list[str], data_lake_path: str) -> list[str]:
    """Retrieve the names of given HPO terms.

    Args:
        hpo_terms (List[str]): A list of HPO terms (e.g., ['HP:0001250']).

    Returns:
        List[str]: A list of corresponding HPO term names.

    """
    hp_dict = parse_hpo_obo(data_lake_path + "/hp.obo")

    hpo_names = []
    for term in hpo_terms:
        name = hp_dict.get(term, f"Unknown term: {term}")
        hpo_names.append(name)
    return hpo_names


def _query_claude_for_api(prompt, schema, system_template, api_key=None, model="claude-3-5-haiku-20241022"):
    """Helper function to query Claude for generating API calls based on natural language prompts.

    Parameters
    ----------
    prompt (str): Natural language query to process
    schema (dict): API schema to include in the system prompt
    system_template (str): Template string for the system prompt (should have {schema} placeholder)
    api_key (str, optional): Anthropic API key. If None, will use ANTHROPIC_API_KEY env variable
    model (str): Anthropic model to use

    Returns
    -------
    dict: Dictionary with 'success', 'data' (if successful), 'error' (if failed), and optional 'raw_response'

    """
    # Get API key
    api_key = api_key or os.environ.get("ANTHROPIC_API_KEY")
    aws_access_key = os.environ.get("AWS_ACCESS_KEY_ID")
    aws_secret_key = os.environ.get("AWS_SECRET_ACCESS_KEY")
    aws_region = os.environ.get("AWS_REGION", "us-east-1")
    aws_session_token = os.environ.get("AWS_SESSION_TOKEN")
<<<<<<< HEAD
    
    if api_key is None and aws_access_key is None:
=======

    if api_key is None or aws_access_key is None:
>>>>>>> 5420034f
        return {
            "success": False,
            "error": "No API key provided. Set ANTHROPIC_API_KEY environment variable or provide api_key parameter.",
        }

    try:
        # Initialize Anthropic client
        if api_key:
            client = Anthropic(api_key=api_key)
        else:
            # Build kwargs for AnthropicBedrock, making aws_session_token optional
            bedrock_kwargs = {
                "aws_access_key": aws_access_key,
                "aws_secret_key": aws_secret_key,
                "aws_region": aws_region,
            }

            # Only add aws_session_token if it's not None
            if aws_session_token is not None:
                bedrock_kwargs["aws_session_token"] = aws_session_token

            client = AnthropicBedrock(**bedrock_kwargs)

            if model == "claude-3-5-haiku-20241022":
                model = "anthropic.claude-3-5-haiku-20241022-v1:0"

        if schema is not None:
            # Format the system prompt with the schema
            schema_json = json.dumps(schema, indent=2)
            system_prompt = system_template.format(schema=schema_json)
        else:
            system_prompt = system_template

        response = client.messages.create(
            model=model,
            system=system_prompt,
            max_tokens=1000,
            messages=[{"role": "user", "content": prompt}],
        )

        # Parse Claude's response
        claude_text = response.content[0].text.strip()

        # Find JSON boundaries (in case Claude adds explanations)
        json_start = claude_text.find("{")
        json_end = claude_text.rfind("}") + 1

        if json_start >= 0 and json_end > json_start:
            json_text = claude_text[json_start:json_end]
            result = json.loads(json_text)
        else:
            # If no JSON found, try the whole response
            result = json.loads(claude_text)

        return {"success": True, "data": result, "raw_response": claude_text}

    except (json.JSONDecodeError, KeyError, IndexError) as e:
        return {
            "success": False,
            "error": f"Failed to parse Claude's response: {str(e)}",
            "raw_response": claude_text if "claude_text" in locals() else "No content found",
        }
    except Exception as e:
        return {"success": False, "error": f"Error querying Claude: {str(e)}"}


def _query_rest_api(endpoint, method="GET", params=None, headers=None, json_data=None, description=None):
    """General helper function to query REST APIs with consistent error handling.

    Parameters
    ----------
    endpoint (str): Full URL endpoint to query
    method (str): HTTP method ("GET" or "POST")
    params (dict, optional): Query parameters to include in the URL
    headers (dict, optional): HTTP headers for the request
    json_data (dict, optional): JSON data for POST requests
    description (str, optional): Description of this query for error messages

    Returns
    -------
    dict: Dictionary containing the result or error information

    """
    # Set default headers if not provided
    if headers is None:
        headers = {"Accept": "application/json"}

    # Set default description if not provided
    if description is None:
        description = f"{method} request to {endpoint}"

    url_error = None

    try:
        # Make the API request
        if method.upper() == "GET":
            response = requests.get(endpoint, params=params, headers=headers)
        elif method.upper() == "POST":
            response = requests.post(endpoint, params=params, headers=headers, json=json_data)
        else:
            return {"error": f"Unsupported HTTP method: {method}"}

        url_error = str(response.text)
        response.raise_for_status()

        # Try to parse JSON response
        try:
            result = response.json()
        except ValueError:
            # Return raw text if not JSON
            result = {"raw_text": response.text}

        return {
            "success": True,
            "query_info": {
                "endpoint": endpoint,
                "method": method,
                "description": description,
            },
            "result": result,
        }

    except requests.exceptions.RequestException as e:
        error_msg = str(e)
        response_text = ""

        # Try to get more detailed error info from response
        if hasattr(e, "response") and e.response:
            try:
                error_json = e.response.json()
                if "messages" in error_json:
                    error_msg = "; ".join(error_json["messages"])
                elif "message" in error_json:
                    error_msg = error_json["message"]
                elif "error" in error_json:
                    error_msg = error_json["error"]
                elif "detail" in error_json:
                    error_msg = error_json["detail"]
            except Exception:
                response_text = e.response.text

        return {
            "success": False,
            "error": f"API error: {error_msg}",
            "query_info": {
                "endpoint": endpoint,
                "method": method,
                "description": description,
            },
            "response_url_error": url_error,
            "response_text": response_text,
        }
    except Exception as e:
        return {
            "success": False,
            "error": f"Error: {str(e)}",
            "query_info": {
                "endpoint": endpoint,
                "method": method,
                "description": description,
            },
        }


def _query_ncbi_database(
    database: str,
    search_term: str,
    result_formatter=None,
    max_results: int = 3,
) -> dict[str, Any]:
    """Core function to query NCBI databases using Claude for query interpretation and NCBI eutils.

    Parameters
    ----------
    database (str): NCBI database to query (e.g., "clinvar", "gds", "geoprofiles")
    result_formatter (callable): Function to format results from the database
    api_key (str): Anthropic API key. If None, will look for ANTHROPIC_API_KEY environment variable
    model (str): Anthropic model to use
    max_results (int): Maximum number of results to return
    verbose (bool): Whether to return verbose results

    Returns
    -------
    dict: Dictionary containing both the structured query and the results

    """
    # Query NCBI API using the structured search term
    esearch_url = "https://eutils.ncbi.nlm.nih.gov/entrez/eutils/esearch.fcgi"
    esearch_params = {
        "db": database,
        "term": search_term,
        "retmode": "json",
        "retmax": 100,
        "usehistory": "y",  # Use history server to store results
    }

    # Get IDs of matching entries
    search_response = _query_rest_api(
        endpoint=esearch_url,
        method="GET",
        params=esearch_params,
        description="NCBI ESearch API query",
    )

    if not search_response["success"]:
        return search_response

    search_data = search_response["result"]

    # If we have results, fetch the details
    if "esearchresult" in search_data and int(search_data["esearchresult"]["count"]) > 0:
        # Extract WebEnv and query_key from the search results
        webenv = search_data["esearchresult"].get("webenv", "")
        query_key = search_data["esearchresult"].get("querykey", "")

        # Use WebEnv and query_key if available
        if webenv and query_key:
            # Get details using eSummary
            esummary_url = "https://eutils.ncbi.nlm.nih.gov/entrez/eutils/esummary.fcgi"
            esummary_params = {
                "db": database,
                "query_key": query_key,
                "WebEnv": webenv,
                "retmode": "json",
                "retmax": max_results,
            }

            details_response = _query_rest_api(
                endpoint=esummary_url,
                method="GET",
                params=esummary_params,
                description="NCBI ESummary API query",
            )

            if not details_response["success"]:
                return details_response

            results = details_response["result"]

        else:
            # Fall back to direct ID fetch
            id_list = search_data["esearchresult"]["idlist"][:max_results]

            # Get details for each ID
            esummary_url = "https://eutils.ncbi.nlm.nih.gov/entrez/eutils/esummary.fcgi"
            esummary_params = {
                "db": database,
                "id": ",".join(id_list),
                "retmode": "json",
            }

            details_response = _query_rest_api(
                endpoint=esummary_url,
                method="GET",
                params=esummary_params,
                description="NCBI ESummary API query",
            )

            if not details_response["success"]:
                return details_response

            results = details_response["result"]

        # Format results using the provided formatter
        formatted_results = result_formatter(results) if result_formatter else results

        # Return the combined information
        return {
            "database": database,
            "query_interpretation": search_term,
            "total_results": int(search_data["esearchresult"]["count"]),
            "formatted_results": formatted_results,
        }
    else:
        return {
            "database": database,
            "query_interpretation": search_term,
            "total_results": 0,
            "formatted_results": [],
        }


def _format_query_results(result, options=None):
    """A general-purpose formatter for query function results to reduce output size.

    Parameters
    ----------
    result (dict): The original API response dictionary
    options (dict, optional): Formatting options including:
        - max_items (int): Maximum number of items to include in lists (default: 5)
        - max_depth (int): Maximum depth to traverse in nested dictionaries (default: 2)
        - include_keys (list): Only include these top-level keys (overrides exclude_keys)
        - exclude_keys (list): Exclude these keys from the output
        - summarize_lists (bool): Whether to summarize long lists (default: True)
        - truncate_strings (int): Maximum length for string values (default: 100)

    Returns
    -------
    dict: A condensed version of the input results

    """

    def _format_value(value, depth, options):
        """Recursively format a value based on its type and formatting options.

        Parameters
        ----------
        value: The value to format
        depth (int): Current recursion depth
        options (dict): Formatting options

        Returns
        -------
        Formatted value

        """
        # Base case: reached max depth
        if depth >= options["max_depth"] and (isinstance(value, dict | list)):
            if isinstance(value, dict):
                return {
                    "_summary": f"Nested dictionary with {len(value)} keys",
                    "_keys": list(value.keys())[: options["max_items"]],
                }
            else:  # list
                return _summarize_list(value, options)

        # Process based on type
        if isinstance(value, dict):
            return _format_dict(value, depth, options)
        elif isinstance(value, list):
            return _format_list(value, depth, options)
        elif isinstance(value, str) and len(value) > options["truncate_strings"]:
            return value[: options["truncate_strings"]] + "... (truncated)"
        else:
            return value

    def _format_dict(d, depth, options):
        """Format a dictionary according to options."""
        result = {}

        # Filter keys based on include/exclude options
        keys_to_process = d.keys()
        if depth == 0 and options["include_keys"]:  # Only apply at top level
            keys_to_process = [k for k in keys_to_process if k in options["include_keys"]]
        elif depth == 0 and options["exclude_keys"]:  # Only apply at top level
            keys_to_process = [k for k in keys_to_process if k not in options["exclude_keys"]]

        # Process each key
        for key in keys_to_process:
            result[key] = _format_value(d[key], depth + 1, options)

        return result

    def _format_list(lst, depth, options):
        """Format a list according to options."""
        if options["summarize_lists"] and len(lst) > options["max_items"]:
            return _summarize_list(lst, options)

        result = []
        for i, item in enumerate(lst):
            if i >= options["max_items"]:
                remaining = len(lst) - options["max_items"]
                result.append(f"... {remaining} more items (omitted)")
                break
            result.append(_format_value(item, depth + 1, options))

        return result

    def _summarize_list(lst, options):
        """Create a summary for a list."""
        if not lst:
            return []

        # Sample a few items
        sample = lst[: min(3, len(lst))]
        sample_formatted = [_format_value(item, options["max_depth"], options) for item in sample]

        # For homogeneous lists, provide type info
        if len(lst) > 0:
            item_type = type(lst[0]).__name__
            homogeneous = all(isinstance(item, type(lst[0])) for item in lst)
            type_info = f"all {item_type}" if homogeneous else "mixed types"
        else:
            type_info = "empty"

        return {
            "_summary": f"List with {len(lst)} items ({type_info})",
            "_sample": sample_formatted,
        }

    if options is None:
        options = {}

    # Default options
    default_options = {
        "max_items": 5,
        "max_depth": 20,
        "include_keys": None,
        "exclude_keys": ["raw_response", "debug_info", "request_details"],
        "summarize_lists": True,
        "truncate_strings": 100,
    }

    # Merge provided options with defaults
    for key, value in default_options.items():
        if key not in options:
            options[key] = value

    # Filter and format the result
    formatted = _format_value(result, 0, options)
    return formatted


def query_uniprot(
    prompt=None,
    endpoint=None,
    api_key=None,
    model="claude-3-5-haiku-20241022",
    max_results=5,
):
    """Query the UniProt REST API using either natural language or a direct endpoint.

    Parameters
    ----------
    prompt (str, required): Natural language query about proteins (e.g., "Find information about human insulin")
    endpoint (str, optional): Full or partial UniProt API endpoint URL to query directly
                            (e.g., "https://rest.uniprot.org/uniprotkb/P01308")
    api_key (str, optional): Anthropic API key. If None, will use ANTHROPIC_API_KEY env variable
    model (str): Anthropic model to use for natural language processing
    max_results (int): Maximum number of results to return

    Returns
    -------
    dict: Dictionary containing the query information and the UniProt API results

    Examples
    --------
    - Natural language: query_uniprot(prompt="Find information about human insulin protein")
    - Direct endpoint: query_uniprot(endpoint="https://rest.uniprot.org/uniprotkb/P01308")

    """
    # Base URL for UniProt API
    base_url = "https://rest.uniprot.org"

    # Ensure we have either a prompt or an endpoint
    if prompt is None and endpoint is None:
        return {"error": "Either a prompt or an endpoint must be provided"}

    # If using prompt, parse with Claude
    if prompt:
        # Load UniProt schema
        schema_path = os.path.join(os.path.dirname(__file__), "schema_db", "uniprot.pkl")
        with open(schema_path, "rb") as f:
            uniprot_schema = pickle.load(f)

        # Create system prompt template
        system_template = """
        You are a protein biology expert specialized in using the UniProt REST API.

        Based on the user's natural language request, determine the appropriate UniProt REST API endpoint and parameters.

        UNIPROT REST API SCHEMA:
        {schema}

        Your response should be a JSON object with the following fields:
        1. "full_url": The complete URL to query (including base URL, dataset, endpoint type, and parameters)
        2. "description": A brief description of what the query is doing

        SPECIAL NOTES:
        - Base URL is "https://rest.uniprot.org"
        - Search in reviewed (Swiss-Prot) entries first before using non-reviewed (TrEMBL) entries
        - Assume organism is human unless otherwise specified. Human taxonomy ID is 9606
        - Use gene_exact: for exact gene name searches
        - Use specific query fields like accession:, gene:, organism_id: in search queries
        - Use quotes for terms with spaces: organism_name:"Homo sapiens"

        Return ONLY the JSON object with no additional text.
        """

        # Query Claude to generate the API call
        claude_result = _query_claude_for_api(
            prompt=prompt,
            schema=uniprot_schema,
            system_template=system_template,
            api_key=api_key,
            model=model,
        )

        if not claude_result["success"]:
            return claude_result

        # Get the full URL from Claude's response
        query_info = claude_result["data"]
        endpoint = query_info.get("full_url", "")
        description = query_info.get("description", "")

        if not endpoint:
            return {
                "error": "Failed to generate a valid endpoint from the prompt",
                "claude_response": claude_result.get("raw_response", "No response"),
            }
    else:
        # Use provided endpoint directly
        if endpoint.startswith("/"):
            endpoint = f"{base_url}{endpoint}"
        elif not endpoint.startswith("http"):
            endpoint = f"{base_url}/{endpoint.lstrip('/')}"
        description = "Direct query to provided endpoint"

    # Use the common REST API helper function
    api_result = _query_rest_api(endpoint=endpoint, method="GET", description=description)

    return api_result


def query_alphafold(
    uniprot_id,
    endpoint="prediction",
    residue_range=None,
    download=False,
    output_dir=None,
    file_format="pdb",
    model_version="v4",
    model_number=1,
):
    """Query the AlphaFold Database API for protein structure predictions.

    Parameters
    ----------
    uniprot_id (str): UniProt accession ID (e.g., "P12345")
    endpoint (str, optional): Specific AlphaFold API endpoint to query:
                            "prediction", "summary", or "annotations"
    residue_range (str, optional): Specific residue range in format "start-end" (e.g., "1-100")
    download (bool): Whether to download structure files
    output_dir (str, optional): Directory to save downloaded files (default: current directory)
    file_format (str): Format of the structure file to download - "pdb" or "cif"
    model_version (str): AlphaFold model version - "v4" (latest) or "v3", "v2", "v1"
    model_number (int): Model number (1-5, with 1 being the highest confidence model)

    Returns
    -------
    dict: Dictionary containing both the query information and the AlphaFold results

    Examples
    --------
    - Basic query: query_alphafold(uniprot_id="P53_HUMAN")
    - Download structure: query_alphafold(uniprot_id="P53_HUMAN", download=True, output_dir="./structures")
    - Get annotations: query_alphafold(uniprot_id="P53_HUMAN", endpoint="annotations")

    """
    # Base URL for AlphaFold API
    base_url = "https://alphafold.ebi.ac.uk/api"

    # Ensure we have a UniProt ID
    if not uniprot_id:
        return {"error": "UniProt ID is required"}

    # Validate endpoint
    valid_endpoints = ["prediction", "summary", "annotations"]
    if endpoint not in valid_endpoints:
        return {"error": f"Invalid endpoint. Must be one of: {', '.join(valid_endpoints)}"}

    # Construct the API URL based on endpoint
    if endpoint == "prediction":
        url = f"{base_url}/prediction/{uniprot_id}"
    elif endpoint == "summary":
        url = f"{base_url}/uniprot/summary/{uniprot_id}.json"
    elif endpoint == "annotations":
        if residue_range:
            url = f"{base_url}/annotations/{uniprot_id}/{residue_range}"
        else:
            url = f"{base_url}/annotations/{uniprot_id}"

    try:
        # Make the API request
        response = requests.get(url)
        response.raise_for_status()

        # Parse the response as JSON
        result = response.json()

        # Handle download request if specified
        download_info = None
        if download:
            # Ensure output directory exists
            if not output_dir:
                output_dir = "."
            os.makedirs(output_dir, exist_ok=True)

            # Generate standard AlphaFold filename
            file_ext = file_format.lower()
            filename = f"AF-{uniprot_id}-F{model_number}-model_{model_version}.{file_ext}"
            file_path = os.path.join(output_dir, filename)

            # Construct download URL
            download_url = f"https://alphafold.ebi.ac.uk/files/{filename}"

            # Download the file
            download_response = requests.get(download_url)
            if download_response.status_code == 200:
                with open(file_path, "wb") as f:
                    f.write(download_response.content)
                download_info = {
                    "success": True,
                    "file_path": file_path,
                    "url": download_url,
                }
            else:
                download_info = {
                    "success": False,
                    "error": f"Failed to download file (status code: {download_response.status_code})",
                    "url": download_url,
                }

        # Return the query information and results
        response_data = {
            "query_info": {
                "uniprot_id": uniprot_id,
                "endpoint": endpoint,
                "residue_range": residue_range,
                "url": url,
            },
            "result": result,
        }

        if download_info:
            response_data["download"] = download_info

        return response_data

    except requests.exceptions.RequestException as e:
        error_msg = str(e)
        response_text = ""

        # Try to get more detailed error info from response
        if hasattr(e, "response") and e.response:
            try:
                error_json = e.response.json()
                if "message" in error_json:
                    error_msg = error_json["message"]
            except Exception:
                response_text = e.response.text

        return {
            "error": f"AlphaFold API error: {error_msg}",
            "query_info": {
                "uniprot_id": uniprot_id,
                "endpoint": endpoint,
                "residue_range": residue_range,
                "url": url,
            },
            "response_text": response_text,
        }
    except Exception as e:
        return {
            "error": f"Error: {str(e)}",
            "query_info": {
                "uniprot_id": uniprot_id,
                "endpoint": endpoint,
                "residue_range": residue_range,
            },
        }


def query_interpro(
    prompt=None,
    endpoint=None,
    api_key=None,
    model="claude-3-5-haiku-20241022",
    max_results=3,
):
    """Query the InterPro REST API using natural language or a direct endpoint.

    Parameters
    ----------
    prompt (str, required): Natural language query about protein domains or families
    endpoint (str, optional): Direct endpoint path or full URL (e.g., "/entry/interpro/IPR023411"
                             or "https://www.ebi.ac.uk/interpro/api/entry/interpro/IPR023411")
    api_key (str, optional): Anthropic API key. If None, will use ANTHROPIC_API_KEY env variable
    max_results (int): Maximum number of results to return per page
    model (str): Anthropic model to use

    Returns
    -------
    dict: Dictionary containing both the query information and the InterPro API results

    Examples
    --------
    - Natural language: query_interpro("Find information about kinase domains in InterPro")
    - Direct endpoint: query_interpro(endpoint="/entry/interpro/IPR023411")

    """
    # Base URL for InterPro API
    base_url = "https://www.ebi.ac.uk/interpro/api"

    # Default parameters
    format = "json"

    # Ensure we have either a prompt or an endpoint
    if prompt is None and endpoint is None:
        return {"error": "Either a prompt or an endpoint must be provided"}

    # If using prompt, parse with Claude
    if prompt:
        # Load InterPro schema
        schema_path = os.path.join(os.path.dirname(__file__), "schema_db", "interpro.pkl")
        with open(schema_path, "rb") as f:
            interpro_schema = pickle.load(f)

        # Create system prompt template
        system_template = """
        You are a protein domain expert specialized in using the InterPro REST API.

        Based on the user's natural language request, determine the appropriate InterPro REST API endpoint.

        INTERPRO REST API SCHEMA:
        {schema}

        Your response should be a JSON object with the following fields:
        1. "full_url": The complete URL to query (including the base URL "https://www.ebi.ac.uk/interpro/api")
        2. "description": A brief description of what the query is doing

        SPECIAL NOTES:
        - Path components for data types: entry, protein, structure, set, taxonomy, proteome
        - Common sources: interpro, pfam, cdd, uniprot, pdb
        - Protein subtypes can be "reviewed" or "unreviewed"
        - For specific entries, use lowercase accessions (e.g., "ipr000001" instead of "IPR000001")
        - Endpoints can be hierarchical like "/entry/interpro/protein/uniprot/P04637"

        Return ONLY the JSON object with no additional text.
        """

        # Query Claude to generate the API call
        claude_result = _query_claude_for_api(
            prompt=prompt,
            schema=interpro_schema,
            system_template=system_template,
            api_key=api_key,
            model=model,
        )

        if not claude_result["success"]:
            return claude_result

        # Extract the full URL from Claude's response
        query_info = claude_result["data"]
        endpoint = query_info.get("full_url", "")
        description = query_info.get("description", "")

        if not endpoint:
            return {
                "error": "Failed to generate a valid endpoint from the prompt",
                "claude_response": claude_result.get("raw_response", "No response"),
            }
    else:
        # Process provided endpoint
        # If it's just a path, add the base URL
        if endpoint.startswith("/"):
            endpoint = f"{base_url}{endpoint}"
        elif not endpoint.startswith("http"):
            endpoint = f"{base_url}/{endpoint.lstrip('/')}"

        description = "Direct query to provided endpoint"

    # Add pagination parameters
    params = {"page": 1, "page_size": max_results}

    # Add format parameter if not json
    if format and format != "json":
        params["format"] = format

    # Make the API request
    api_result = _query_rest_api(endpoint=endpoint, method="GET", params=params, description=description)

    return api_result


def query_pdb(
    prompt=None,
    query=None,
    api_key=None,
    model="claude-3-5-haiku-20241022",
    max_results=3,
):
    """Query the RCSB PDB database using natural language or a direct structured query.

    Parameters
    ----------
    prompt (str, required): Natural language query about protein structures
    query (dict, optional): Direct structured query in RCSB Search API format (overrides prompt)
    api_key (str, optional): Anthropic API key. If None, will use ANTHROPIC_API_KEY env variable
    model (str): Anthropic model to use for natural language processing
    max_results (int): Maximum number of results to return

    Returns
    -------
    dict: Dictionary containing the structured query, search results, and identifiers

    Examples
    --------
    - Natural language: query_pdb("Find structures of human insulin")
    - Direct query: query_pdb(query={"query": {"type": "terminal", "service": "full_text",
                           "parameters": {"value": "insulin"}}, "return_type": "entry"})

    """
    # Default parameters
    return_type = "entry"
    search_service = "full_text"

    # Generate search query from natural language if prompt is provided and query is not
    if prompt and not query:
        # Load schema from pickle file
        schema_path = os.path.join(os.path.dirname(__file__), "schema_db", "pdb.pkl")

        with open(schema_path, "rb") as f:
            schema = pickle.load(f)

        # Create system prompt template
        system_template = """
        You are a structural biology expert that creates precise RCSB PDB Search API queries based on natural language requests.

        SEARCH API SCHEMA:
        {schema}

        IMPORTANT GUIDELINES:
        1. Choose the appropriate search_service based on the query:
           - Use "text" for attribute-specific searches (REQUIRES attribute, operator, and value)
           - Use "full_text" for general keyword searches across multiple fields
           - Use appropriate specialized services for sequence, structure, motif searches

        2. For "text" searches, you MUST specify:
           - attribute: The specific field to search (use common_attributes from schema)
           - operator: The comparison method (exact_match, contains_words, less_or_equal, etc.)
           - value: The search term or value

        3. For "full_text" searches, only specify:
           - value: The search term(s)

        4. For combined searches, use "group" nodes with logical_operator ("and" or "or")

        5. Always specify the appropriate return_type based on what the user is looking for

        Generate a well-formed Search API query JSON object. Return ONLY the JSON with no additional explanation.
        """

        # Query Claude to generate the search query
        claude_result = _query_claude_for_api(
            prompt=prompt,
            schema=schema,
            system_template=system_template,
            api_key=api_key,
            model=model,
        )

        if not claude_result["success"]:
            return {
                "error": claude_result["error"],
                "claude_response": claude_result.get("raw_response", "No response"),
            }

        # Get the query from Claude's response
        query_json = claude_result["data"]
    else:
        # Use provided query directly
        query_json = (
            query
            if query
            else {
                "query": {
                    "type": "terminal",
                    "service": search_service,
                    "parameters": {"value": prompt},
                },
                "return_type": return_type,
            }
        )

    # Ensure return_type is set
    if "return_type" not in query_json:
        query_json["return_type"] = return_type

    # Add request options for pagination
    if "request_options" not in query_json:
        query_json["request_options"] = {}

    if "paginate" not in query_json["request_options"]:
        query_json["request_options"]["paginate"] = {"start": 0, "rows": max_results}

    # Use query_rest_api to execute the search
    search_url = "https://search.rcsb.org/rcsbsearch/v2/query"
    api_result = _query_rest_api(
        endpoint=search_url,
        method="POST",
        json_data=query_json,
        description="PDB Search API query",
    )

    return api_result


def query_pdb_identifiers(identifiers, return_type="entry", download=False, attributes=None):
    """Retrieve detailed data and/or download files for PDB identifiers.

    Parameters
    ----------
    identifiers (list): List of PDB identifiers (from query_pdb)
    return_type (str): Type of results: "entry", "assembly", "polymer_entity", etc.
    download (bool): Whether to download PDB structure files
    attributes (list, optional): List of specific attributes to retrieve

    Returns
    -------
    dict: Dictionary containing the detailed data and file paths if downloaded

    Example:
    - Search and then get details:
        results = query_pdb("Find structures of human insulin")
        details = get_pdb_details(results["identifiers"], download=True)

    """
    if not identifiers:
        return {"error": "No identifiers provided"}

    try:
        # Fetch detailed data using Data API
        detailed_results = []
        for identifier in identifiers:
            try:
                # Determine the appropriate endpoint based on return_type and identifier format
                if return_type == "entry":
                    data_url = f"https://data.rcsb.org/rest/v1/core/entry/{identifier}"
                elif return_type == "polymer_entity":
                    entry_id, entity_id = identifier.split("_")
                    data_url = f"https://data.rcsb.org/rest/v1/core/polymer_entity/{entry_id}/{entity_id}"
                elif return_type == "nonpolymer_entity":
                    entry_id, entity_id = identifier.split("_")
                    data_url = f"https://data.rcsb.org/rest/v1/core/nonpolymer_entity/{entry_id}/{entity_id}"
                elif return_type == "polymer_instance":
                    entry_id, asym_id = identifier.split(".")
                    data_url = f"https://data.rcsb.org/rest/v1/core/polymer_entity_instance/{entry_id}/{asym_id}"
                elif return_type == "assembly":
                    entry_id, assembly_id = identifier.split("-")
                    data_url = f"https://data.rcsb.org/rest/v1/core/assembly/{entry_id}/{assembly_id}"
                elif return_type == "mol_definition":
                    data_url = f"https://data.rcsb.org/rest/v1/core/chem_comp/{identifier}"

                # Fetch data
                data_response = requests.get(data_url)
                data_response.raise_for_status()
                entity_data = data_response.json()

                # Filter attributes if specified
                if attributes:
                    filtered_data = {}
                    for attr in attributes:
                        parts = attr.split(".")
                        current = entity_data
                        try:
                            for part in parts[:-1]:
                                current = current[part]
                            filtered_data[attr] = current[parts[-1]]
                        except (KeyError, TypeError):
                            filtered_data[attr] = None
                    entity_data = filtered_data

                detailed_results.append({"identifier": identifier, "data": entity_data})
            except Exception as e:
                detailed_results.append({"identifier": identifier, "error": str(e)})

        # Download structure files if requested
        if download:
            for identifier in identifiers:
                if "_" in identifier or "." in identifier or "-" in identifier:
                    # For non-entry identifiers, extract the PDB ID
                    if "_" in identifier:
                        pdb_id = identifier.split("_")[0]
                    elif "." in identifier:
                        pdb_id = identifier.split(".")[0]
                    elif "-" in identifier:
                        pdb_id = identifier.split("-")[0]
                else:
                    pdb_id = identifier

                try:
                    # Download PDB file
                    pdb_url = f"https://files.rcsb.org/download/{pdb_id}.pdb"
                    pdb_response = requests.get(pdb_url)

                    if pdb_response.status_code == 200:
                        # Create data directory if it doesn't exist
                        data_dir = os.path.join(os.path.dirname(__file__), "data", "pdb")
                        os.makedirs(data_dir, exist_ok=True)

                        # Save PDB file
                        pdb_file_path = os.path.join(data_dir, f"{pdb_id}.pdb")
                        with open(pdb_file_path, "wb") as pdb_file:
                            pdb_file.write(pdb_response.content)

                        # Add download information to results
                        for result in detailed_results:
                            if result["identifier"] == identifier or result["identifier"].startswith(pdb_id):
                                result["pdb_file_path"] = pdb_file_path
                except Exception as e:
                    for result in detailed_results:
                        if result["identifier"] == identifier or result["identifier"].startswith(pdb_id):
                            result["download_error"] = str(e)

        return {"detailed_results": detailed_results}

    except Exception as e:
        return {"error": f"Error retrieving PDB details: {str(e)}"}


def query_kegg(prompt, endpoint=None, api_key=None, model="claude-3-5-haiku-20241022", verbose=True):
    """Take a natural language prompt and convert it to a structured KEGG API query.

    Parameters
    ----------
    prompt (str): Natural language query about KEGG data (e.g., "Find human pathways related to glycolysis")
    api_key (str): Anthropic API key. If None, will look for ANTHROPIC_API_KEY environment variable
    model (str): Anthropic model to use
    max_results (int): Maximum number of results to return

    Returns
    -------
    dict: Dictionary containing both the structured query and the KEGG results

    """
    base_url = "https://rest.kegg.jp"

    if not prompt and not endpoint:
        return {"error": "Either a prompt or an endpoint must be provided"}

    if prompt:
        # Load schema from pickle file
        schema_path = os.path.join(os.path.dirname(__file__), "schema_db", "kegg.pkl")
        with open(schema_path, "rb") as f:
            kegg_schema = pickle.load(f)

        # Create system prompt template
        system_template = """
        You are a bioinformatics expert that helps convert natural language queries into KEGG API requests.

        Based on the user's natural language request, you will generate a structured query for the KEGG API.

        The KEGG API has the following general form:
        https://rest.kegg.jp/<operation>/<argument>[/<argument2>[/<argument3> ...]]

        Where <operation> can be one of: info, list, find, get, conv, link, ddi

        Here is the schema of available operations, databases, and other details:
        {schema}

        Output only a JSON object with the following fields:
        1. "full_url": The complete URL to query (including the base URL "https://rest.kegg.jp")
        2. "description": A brief description of what the query is doing

        IMPORTANT: Your response must ONLY contain a JSON object with the required fields.

        EXAMPLES OF CORRECT OUTPUTS:
        - For "Find information about glycolysis pathway": {{"full_url": "https://rest.kegg.jp/info/pathway/hsa00010", "description": "Finding information about the glycolysis pathway"}}
        - For "Get information about the human BRCA1 gene": {{"full_url": "https://rest.kegg.jp/get/hsa:672", "description": "Retrieving information about BRCA1 gene in human"}}
        - For "List all human pathways": {{"full_url": "https://rest.kegg.jp/list/pathway/hsa", "description": "Listing all human-specific pathways"}}
        - For "Convert NCBI gene ID 672 to KEGG ID": {{"full_url": "https://rest.kegg.jp/conv/genes/ncbi-geneid:672", "description": "Converting NCBI Gene ID 672 to KEGG gene identifier"}}
        """

        # Query Claude to generate the API call
        claude_result = _query_claude_for_api(
            prompt=prompt,
            schema=kegg_schema,
            system_template=system_template,
            api_key=api_key,
            model=model,
        )

        if not claude_result["success"]:
            return claude_result

            # Extract the query info from Claude's response
        query_info = claude_result["data"]
        endpoint = query_info["full_url"]
        description = query_info["description"]

        if not endpoint:
            return {
                "error": "Failed to generate a valid endpoint from the prompt",
                "claude_response": claude_result.get("raw_response", "No response"),
            }

    if endpoint:
        if endpoint.startswith("/"):
            endpoint = f"{base_url}{endpoint}"
        elif not endpoint.startswith("http"):
            endpoint = f"{base_url}/{endpoint.lstrip('/')}"
        description = "Direct query to KEGG API"

    # Execute the KEGG API request using the helper function
    api_result = _query_rest_api(endpoint=endpoint, method="GET", description=description)

    if not verbose and "success" in api_result and api_result["success"] and "result" in api_result:
        return _format_query_results(api_result["result"])

    return api_result


def query_stringdb(
    prompt=None,
    endpoint=None,
    api_key=None,
    model="claude-3-5-haiku-20241022",
    download_image=False,
    output_dir=None,
    verbose=True,
):
    """Query the STRING protein interaction database using natural language or direct endpoint.

    Parameters
    ----------
    prompt (str, required): Natural language query about protein interactions
    endpoint (str, optional): Full URL to query directly (overrides prompt)
    api_key (str, optional): Anthropic API key. If None, will use ANTHROPIC_API_KEY env variable
    model (str): Anthropic model to use for natural language processing
    download_image (bool): Whether to download image results (for image endpoints)
    output_dir (str, optional): Directory to save downloaded files (default: current directory)

    Returns
    -------
    dict: Dictionary containing the query results or error information

    Examples
    --------
    - Natural language: query_stringdb("Show protein interactions for BRCA1 and BRCA2 in humans")
    - Direct endpoint: query_stringdb(endpoint="https://string-db.org/api/json/network?identifiers=BRCA1,BRCA2&species=9606")

    """
    # Base URL for STRING API
    base_url = "https://version-12-0.string-db.org/api"

    # Ensure we have either a prompt or an endpoint
    if prompt is None and endpoint is None:
        return {"error": "Either a prompt or an endpoint must be provided"}

    # If using prompt, parse with Claude
    if prompt:
        # Load STRING schema
        schema_path = os.path.join(os.path.dirname(__file__), "schema_db", "stringdb.pkl")
        with open(schema_path, "rb") as f:
            stringdb_schema = pickle.load(f)

        # Create system prompt template
        system_template = """
        You are a protein interaction expert specialized in using the STRING database API.

        Based on the user's natural language request, determine the appropriate STRING API endpoint and parameters.

        STRING API SCHEMA:
        {schema}

        Your response should be a JSON object with the following fields:
        1. "full_url": The complete URL to query (including all parameters)
        2. "description": A brief description of what the query is doing
        3. "output_format": The format of the output (json, tsv, image, svg)

        SPECIAL NOTES:
        - Common species IDs: 9606 (human), 10090 (mouse), 7227 (fruit fly), 4932 (yeast)
        - For protein identifiers, use either gene names (e.g., "BRCA1") or UniProt IDs (e.g., "P38398")
        - The "required_score" parameter accepts values from 0 to 1000 (higher means more stringent)
        - Add "caller_identity=bioagentos_api" as a parameter

        Return ONLY the JSON object with no additional text.
        """

        # Query Claude to generate the API call
        claude_result = _query_claude_for_api(
            prompt=prompt,
            schema=stringdb_schema,
            system_template=system_template,
            api_key=api_key,
            model=model,
        )

        if not claude_result["success"]:
            return claude_result

        # Get the full URL from Claude's response
        query_info = claude_result["data"]
        endpoint = query_info.get("full_url", "")
        description = query_info.get("description", "")
        output_format = query_info.get("output_format", "json")

        if not endpoint:
            return {
                "error": "Failed to generate a valid endpoint from the prompt",
                "claude_response": claude_result.get("raw_response", "No response"),
            }
    else:
        # Use direct endpoint
        if endpoint.startswith("/"):
            endpoint = f"{base_url}{endpoint}"
        elif not endpoint.startswith("http"):
            endpoint = f"{base_url}/{endpoint.lstrip('/')}"
        description = "Direct query to STRING API"
        output_format = "json"

        # Try to determine output format from URL
        if "image" in endpoint or "svg" in endpoint:
            output_format = "image"

    # Check if we're dealing with an image request
    is_image = output_format in ["image", "highres_image", "svg"]

    if is_image:
        if download_image:
            # For images, we need to handle the download manually
            try:
                response = requests.get(endpoint, stream=True)
                response.raise_for_status()

                # Create output directory if needed
                if not output_dir:
                    output_dir = "."
                os.makedirs(output_dir, exist_ok=True)

                # Generate filename based on endpoint
                endpoint_parts = endpoint.split("/")
                filename = f"string_{endpoint_parts[-2]}_{int(time.time())}.{output_format}"
                file_path = os.path.join(output_dir, filename)

                # Save the image
                with open(file_path, "wb") as f:
                    for chunk in response.iter_content(chunk_size=1024):
                        if chunk:
                            f.write(chunk)

                return {
                    "success": True,
                    "query_info": {
                        "endpoint": endpoint,
                        "description": description,
                        "output_format": output_format,
                    },
                    "result": {
                        "image_saved": True,
                        "file_path": file_path,
                        "content_type": response.headers.get("Content-Type"),
                    },
                }
            except Exception as e:
                return {
                    "success": False,
                    "error": f"Error downloading image: {str(e)}",
                    "query_info": {"endpoint": endpoint, "description": description},
                }
        else:
            # Just report that an image is available but not downloaded
            return {
                "success": True,
                "query_info": {
                    "endpoint": endpoint,
                    "description": description,
                    "output_format": output_format,
                },
                "result": {
                    "image_available": True,
                    "download_url": endpoint,
                    "note": "Set download_image=True to save the image",
                },
            }

    # For non-image requests, use the REST API helper
    api_result = _query_rest_api(endpoint=endpoint, method="GET", description=description)

    if not verbose and "success" in api_result and api_result["success"] and "result" in api_result:
        return _format_query_results(api_result["result"])

    return api_result


def query_iucn(
    prompt=None,
    endpoint=None,
    token="",
    api_key=None,
    model="claude-3-5-haiku-20241022",
    verbose=True,
):
    """Query the IUCN Red List API using natural language or a direct endpoint.

    Parameters
    ----------
    prompt (str, required): Natural language query about species conservation status
    endpoint (str, optional): API endpoint name (e.g., "species/id/12392") or full URL
    token (str): IUCN API token - required for all queries
    api_key (str, optional): Anthropic API key. If None, will use ANTHROPIC_API_KEY env variable
    model (str): Anthropic model to use for natural language processing

    Returns
    -------
    dict: Dictionary containing the query results or error information

    Examples
    --------
    - Natural language: query_iucn("Get conservation status of white rhinoceros", token="your-token")
    - Direct endpoint: query_iucn(endpoint="species/id/12392", token="your-token")

    """
    # Base URL for IUCN API
    base_url = "https://apiv3.iucnredlist.org/api/v3"

    # Ensure we have either a prompt or an endpoint
    if prompt is None and endpoint is None:
        return {"error": "Either a prompt or an endpoint must be provided"}

    # Ensure we have a token
    if not token:
        return {"error": "IUCN API token is required. Get one at https://apiv3.iucnredlist.org/api/v3/token"}

    # If using prompt, parse with Claude
    if prompt:
        # Load IUCN schema
        schema_path = os.path.join(os.path.dirname(__file__), "schema_db", "iucn.pkl")
        with open(schema_path, "rb") as f:
            iucn_schema = pickle.load(f)

        # Create system prompt template
        system_template = """
        You are a conservation biology expert specialized in using the IUCN Red List API.

        Based on the user's natural language request, determine the appropriate IUCN API endpoint.

        IUCN API SCHEMA:
        {schema}

        Your response should be a JSON object with the following fields:
        1. "full_url": The complete URL to query (including the base URL "https://apiv3.iucnredlist.org/api/v3" and any path parameters)
        2. "description": A brief description of what the query is doing

        SPECIAL NOTES:
        - The token parameter will be added automatically, do not include it in your URL
        - For taxonomic queries, prefer using scientific names over common names
        - For region-specific queries, use region identifiers from the schema
        - For species queries, try to use the species ID if known, otherwise use scientific name

        Return ONLY the JSON object with no additional text.
        """

        # Query Claude to generate the API call
        claude_result = _query_claude_for_api(
            prompt=prompt,
            schema=iucn_schema,
            system_template=system_template,
            api_key=api_key,
            model=model,
        )

        if not claude_result["success"]:
            return claude_result

        # Get the full URL from Claude's response
        query_info = claude_result["data"]
        endpoint = query_info.get("full_url", "")
        description = query_info.get("description", "")

        if not endpoint:
            return {
                "error": "Failed to generate a valid endpoint from the prompt",
                "claude_response": claude_result.get("raw_response", "No response"),
            }
    else:
        # Process provided endpoint
        if not endpoint.startswith("http"):
            endpoint = f"{base_url}{endpoint}" if endpoint.startswith("/") else f"{base_url}/{endpoint}"
        description = "Direct query to IUCN API"

    # Add token as query parameter
    params = {"token": token}

    # Execute the IUCN API request using the helper function
    api_result = _query_rest_api(endpoint=endpoint, method="GET", params=params, description=description)

    # For security, remove token from the results
    if "query_info" in api_result and "endpoint" in api_result["query_info"]:
        api_result["query_info"]["endpoint"] = api_result["query_info"]["endpoint"].replace(token, "TOKEN_HIDDEN")

    if not verbose and "success" in api_result and api_result["success"] and "result" in api_result:
        return _format_query_results(api_result["result"])

    return api_result


def query_paleobiology(
    prompt=None,
    endpoint=None,
    api_key=None,
    model="claude-3-5-haiku-20241022",
    verbose=True,
):
    """Query the Paleobiology Database (PBDB) API using natural language or a direct endpoint.

    Parameters
    ----------
    prompt (str, required): Natural language query about fossil records
    endpoint (str, optional): API endpoint name or full URL
    api_key (str, optional): Anthropic API key. If None, will use ANTHROPIC_API_KEY env variable
    model (str): Anthropic model to use for natural language processing

    Returns
    -------
    dict: Dictionary containing the query results or error information

    Examples
    --------
    - Natural language: query_paleobiology("Find fossil records of Tyrannosaurus rex")
    - Direct endpoint: query_paleobiology(endpoint="data1.2/taxa/list.json?name=Tyrannosaurus")

    """
    # Base URL for PBDB API
    base_url = "https://paleobiodb.org/data1.2"

    # Ensure we have either a prompt or an endpoint
    if prompt is None and endpoint is None:
        return {"error": "Either a prompt or an endpoint must be provided"}

    # If using prompt, parse with Claude
    if prompt:
        # Load PBDB schema
        schema_path = os.path.join(os.path.dirname(__file__), "schema_db", "pbdb.pkl")
        with open(schema_path, "rb") as f:
            pbdb_schema = pickle.load(f)

        # Create system prompt template
        system_template = """
        You are a paleobiology expert specialized in using the Paleobiology Database (PBDB) API.

        Based on the user's natural language request, determine the appropriate PBDB API endpoint and parameters.

        PBDB API SCHEMA:
        {schema}

        Your response should be a JSON object with the following fields:
        1. "full_url": The complete URL to query (including the base URL "https://paleobiodb.org/data1.2" and format extension)
        2. "description": A brief description of what the query is doing

        SPECIAL NOTES:
        - For taxonomic queries, be specific about taxonomic ranks and names
        - For geographic queries, use standard country/continent names or coordinate bounding boxes
        - For time interval queries, use standard geological time names (e.g., "Cretaceous", "Maastrichtian")
        - Use appropriate format extension (.json, .txt, .csv, .tsv) based on the query
        - If appropriate, use "vocab=pbdb" (default) or "vocab=com" (compact) parameter in the URL
        - For detailed occurrence data, include "show=paleoloc,phylo" in the parameters

        Return ONLY the JSON object with no additional text.
        """

        # Query Claude to generate the API call
        claude_result = _query_claude_for_api(
            prompt=prompt,
            schema=pbdb_schema,
            system_template=system_template,
            api_key=api_key,
            model=model,
        )

        if not claude_result["success"]:
            return claude_result

        # Get the full URL from Claude's response
        query_info = claude_result["data"]
        endpoint = query_info.get("full_url", "")
        description = query_info.get("description", "")

        if not endpoint:
            return {
                "error": "Failed to generate a valid endpoint from the prompt",
                "claude_response": claude_result.get("raw_response", "No response"),
            }
    else:
        # Process provided endpoint
        if not endpoint.startswith("http"):
            # Add base URL if it's just a path
            endpoint = f"{base_url}/{endpoint}" if not endpoint.startswith("/") else f"{base_url}{endpoint}"

        description = "Direct query to PBDB API"

    # Check if we're dealing with an image request
    is_image = endpoint.endswith(".png")

    if is_image:
        # For image queries, we need special handling
        try:
            response = requests.get(endpoint)
            response.raise_for_status()

            # Return image metadata without the binary data
            return {
                "success": True,
                "query_info": {
                    "endpoint": endpoint,
                    "description": description,
                    "format": "png",
                },
                "result": {
                    "content_type": response.headers.get("Content-Type"),
                    "size_bytes": len(response.content),
                    "note": "Binary image data not included in response",
                },
            }
        except Exception as e:
            return {
                "success": False,
                "error": f"Error retrieving image: {str(e)}",
                "query_info": {"endpoint": endpoint, "description": description},
            }

    # For non-image requests, use the REST API helper
    api_result = _query_rest_api(endpoint=endpoint, method="GET", description=description)

    if not verbose and "success" in api_result and api_result["success"] and "result" in api_result:
        return _format_query_results(api_result["result"])

    return api_result


def query_jaspar(
    prompt=None,
    endpoint=None,
    api_key=None,
    model="claude-3-5-haiku-20241022",
    verbose=True,
):
    """Query the JASPAR REST API using natural language or a direct endpoint.

    Parameters
    ----------
    prompt (str, required): Natural language query about transcription factor binding profiles
    endpoint (str, optional): API endpoint path (e.g., "/matrix/MA0002.2/") or full URL
    api_key (str, optional): Anthropic API key. If None, will use ANTHROPIC_API_KEY env variable
    model (str): Anthropic model to use for natural language processing

    Returns
    -------
    dict: Dictionary containing the query results or error information

    Examples
    --------
    - Natural language: query_jaspar("Find all transcription factor matrices for human")
    - Direct endpoint: query_jaspar(endpoint="/matrix/MA0002.2/")

    """
    # Base URL for JASPAR API
    base_url = "https://jaspar.elixir.no/api/v1"

    # Ensure we have either a prompt or an endpoint
    if prompt is None and endpoint is None:
        return {"error": "Either a prompt or an endpoint must be provided"}

    # If using prompt, parse with Claude
    if prompt:
        # Load JASPAR schema
        schema_path = os.path.join(os.path.dirname(__file__), "schema_db", "jaspar.pkl")
        with open(schema_path, "rb") as f:
            jaspar_schema = pickle.load(f)

        # Create system prompt template
        system_template = """
        You are a transcription factor binding site expert specialized in using the JASPAR REST API.

        Based on the user's natural language request, determine the appropriate JASPAR REST API endpoint and parameters.

        JASPAR REST API SCHEMA:
        {schema}

        Your response should be a JSON object with the following fields:
        1. "full_url": The complete URL to query (including the base URL "https://jaspar.elixir.no/api/v1" and any parameters)
        2. "description": A brief description of what the query is doing

        SPECIAL NOTES:
        - Common taxonomic groups include: vertebrates, plants, fungi, insects, nematodes, urochordates
        - Common collections include: CORE, UNVALIDATED, PENDING, etc.
        - Matrix IDs follow the format MA####.# (e.g., MA0002.2)
        - For inferring matrices from sequences, provide the protein sequence directly in the path

        Return ONLY the JSON object with no additional text.
        """

        # Query Claude to generate the API call
        claude_result = _query_claude_for_api(
            prompt=prompt,
            schema=jaspar_schema,
            system_template=system_template,
            api_key=api_key,
            model=model,
        )

        if not claude_result["success"]:
            return claude_result

        # Get the full URL from Claude's response
        query_info = claude_result["data"]
        endpoint = query_info.get("full_url", "")
        description = query_info.get("description", "")

        if not endpoint:
            return {
                "error": "Failed to generate a valid endpoint from the prompt",
                "claude_response": claude_result.get("raw_response", "No response"),
            }
    else:
        # Process provided endpoint
        if not endpoint.startswith("http"):
            # Clean up endpoint format
            if not endpoint.startswith("/"):
                endpoint = "/" + endpoint

            # Ensure endpoint ends with /
            if not endpoint.endswith("/"):
                endpoint = endpoint + "/"

            # Add base URL
            endpoint = f"{base_url}{endpoint}"

        description = "Direct query to JASPAR API"

    # Execute the JASPAR API request using the helper function
    api_result = _query_rest_api(endpoint=endpoint, method="GET", description=description)

    if not verbose and "success" in api_result and api_result["success"] and "result" in api_result:
        return _format_query_results(api_result["result"])

    return api_result


def query_worms(
    prompt=None,
    endpoint=None,
    api_key=None,
    model="claude-3-5-haiku-20241022",
    verbose=True,
):
    """Query the World Register of Marine Species (WoRMS) REST API using natural language or a direct endpoint.

    Parameters
    ----------
    prompt (str, required): Natural language query about marine species
    endpoint (str, optional): Full URL or endpoint specification
    api_key (str, optional): Anthropic API key. If None, will use ANTHROPIC_API_KEY env variable
    model (str): Anthropic model to use for natural language processing

    Returns
    -------
    dict: Dictionary containing the query results or error information

    Examples
    --------
    - Natural language: query_worms("Find information about the blue whale")
    - Direct endpoint: query_worms(endpoint="https://www.marinespecies.org/rest/AphiaRecordByName/Balaenoptera%20musculus")

    """
    # Base URL for WoRMS API
    base_url = "https://www.marinespecies.org/rest"

    # Ensure we have either a prompt or an endpoint
    if prompt is None and endpoint is None:
        return {"error": "Either a prompt or an endpoint must be provided"}

    # If using prompt, parse with Claude
    if prompt:
        # Load WoRMS schema
        schema_path = os.path.join(os.path.dirname(__file__), "schema_db", "worms.pkl")
        with open(schema_path, "rb") as f:
            worms_schema = pickle.load(f)

        # Create system prompt template
        system_template = """
        You are a marine biology expert specialized in using the World Register of Marine Species (WoRMS) API.

        Based on the user's natural language request, determine the appropriate WoRMS API endpoint and parameters.

        WORMS API SCHEMA:
        {schema}

        Your response should be a JSON object with the following fields:
        1. "full_url": The complete URL to query (including the base URL "https://www.marinespecies.org/rest" and any path/query parameters)
        2. "description": A brief description of what the query is doing

        SPECIAL NOTES:
        - For taxonomic searches, be precise with scientific names and use proper capitalization
        - For fuzzy matching, include "fuzzy=true" in the URL query parameters
        - When searching by name, prefer "AphiaRecordByName" for exact matches and "AphiaRecordsByName" for broader results
        - AphiaID is the main identifier in WoRMS (e.g., Blue Whale is 137087)
        - For multiple IDs or names, use the appropriate POST endpoint

        Return ONLY the JSON object with no additional text.
        """

        # Query Claude to generate the API call
        claude_result = _query_claude_for_api(
            prompt=prompt,
            schema=worms_schema,
            system_template=system_template,
            api_key=api_key,
            model=model,
        )

        if not claude_result["success"]:
            return claude_result

        # Get the full URL and details from Claude's response
        query_info = claude_result["data"]
        endpoint = query_info.get("full_url", "")
        description = query_info.get("description", "")

        if not endpoint:
            return {
                "error": "Failed to generate a valid endpoint from the prompt",
                "claude_response": claude_result.get("raw_response", "No response"),
            }
    else:
        # Process provided endpoint
        if not endpoint.startswith("http"):
            # Add base URL if it's just a path
            endpoint = f"{base_url}/{endpoint}" if not endpoint.startswith("/") else f"{base_url}{endpoint}"

        description = "Direct query to WoRMS API"

    # Execute the WoRMS API request using the helper function
    api_result = _query_rest_api(endpoint=endpoint, method="GET", description=description)

    if not verbose and "success" in api_result and api_result["success"] and "result" in api_result:
        return _format_query_results(api_result["result"])

    return api_result


def query_cbioportal(
    prompt=None,
    endpoint=None,
    api_key=None,
    model="claude-3-5-haiku-20241022",
    verbose=True,
):
    """Query the cBioPortal REST API using natural language or a direct endpoint.

    Parameters
    ----------
    prompt (str, required): Natural language query about cancer genomics data
    endpoint (str, optional): API endpoint path (e.g., "/studies/brca_tcga/patients") or full URL
    api_key (str, optional): Anthropic API key. If None, will use ANTHROPIC_API_KEY env variable
    model (str): Anthropic model to use for natural language processing

    Returns
    -------
    dict: Dictionary containing the query results or error information

    Examples
    --------
    - Natural language: query_cbioportal("Find mutations in BRCA1 for breast cancer")
    - Direct endpoint: query_cbioportal(endpoint="/studies/brca_tcga/molecular-profiles")

    """
    # Base URL for cBioPortal API
    base_url = "https://www.cbioportal.org/api"

    # Ensure we have either a prompt or an endpoint
    if prompt is None and endpoint is None:
        return {"error": "Either a prompt or an endpoint must be provided"}

    # If using prompt, parse with Claude
    if prompt:
        # Load cBioPortal schema
        schema_path = os.path.join(os.path.dirname(__file__), "schema_db", "cbioportal.pkl")
        with open(schema_path, "rb") as f:
            cbioportal_schema = pickle.load(f)

        # Create system prompt template
        system_template = """
        You are a cancer genomics expert specialized in using the cBioPortal REST API.

        Based on the user's natural language request, determine the appropriate cBioPortal REST API endpoint and parameters.

        CBIOPORTAL REST API SCHEMA:
        {schema}

        Your response should be a JSON object with the following fields:
        1. "full_url": The complete URL to query (including the base URL "https://www.cbioportal.org/api" and any parameters)
        2. "description": A brief description of what the query is doing

        SPECIAL NOTES:
        - For gene queries, use either Hugo symbol (e.g., "BRCA1") or Entrez ID (e.g., 672)
        - For pagination, include parameters "pageNumber" and "pageSize" if needed
        - For mutation data queries, always include appropriate sample identifiers
        - Common studies include: "brca_tcga" (breast cancer), "gbm_tcga" (glioblastoma), "luad_tcga" (lung adenocarcinoma)
        - For molecular profiles, common IDs follow pattern: "[study]_[data_type]" (e.g., "brca_tcga_mutations")
        - Consider including "projection=DETAILED" for more comprehensive results when appropriate

        Return ONLY the JSON object with no additional text.
        """

        # Query Claude to generate the API call
        claude_result = _query_claude_for_api(
            prompt=prompt,
            schema=cbioportal_schema,
            system_template=system_template,
            api_key=api_key,
            model=model,
        )

        if not claude_result["success"]:
            return claude_result

        # Get the full URL from Claude's response
        query_info = claude_result["data"]
        endpoint = query_info.get("full_url", "")
        description = query_info.get("description", "")

        if not endpoint:
            return {
                "error": "Failed to generate a valid endpoint from the prompt",
                "claude_response": claude_result.get("raw_response", "No response"),
            }
    else:
        # Process provided endpoint
        if not endpoint.startswith("http"):
            # Clean up endpoint format
            if not endpoint.startswith("/"):
                endpoint = "/" + endpoint

            # Add base URL
            endpoint = f"{base_url}{endpoint}"

        description = "Direct query to cBioPortal API"

    # Execute the cBioPortal API request using the helper function
    api_result = _query_rest_api(endpoint=endpoint, method="GET", description=description)

    if not verbose and "success" in api_result and api_result["success"] and "result" in api_result:
        return _format_query_results(api_result["result"])

    return api_result


def query_clinvar(
    prompt=None,
    search_term=None,
    api_key=None,
    model="claude-3-5-haiku-20241022",
    max_results=3,
):
    """Take a natural language prompt and convert it to a structured ClinVar query.

    Parameters
    ----------
    prompt (str): Natural language query about genetic variants (e.g., "Find pathogenic BRCA1 variants")
    api_key (str): Anthropic API key. If None, will look for ANTHROPIC_API_KEY environment variable
    model (str): Anthropic model to use
    max_results (int): Maximum number of results to return
    verbose (bool): Whether to return verbose results

    Returns
    -------
    dict: Dictionary containing both the structured query and the ClinVar results

    """
    if not prompt and not search_term:
        return {"error": "Either a prompt or an endpoint must be provided"}

    if prompt:
        # Load ClinVar schema
        schema_path = os.path.join(os.path.dirname(__file__), "schema_db", "clinvar.pkl")
        with open(schema_path, "rb") as f:
            clinvar_schema = pickle.load(f)

        # ClinVar system prompt template
        system_prompt_template = """
        You are a genetics research assistant that helps convert natural language queries into structured ClinVar search queries.

        Based on the user's natural language request, you will generate a structured search for the ClinVar database.

        Output only a JSON object with the following fields:
        1. "search_term": The exact search query to use with the ClinVar API

        IMPORTANT: Your response must ONLY contain a JSON object with the search term field.

        Your "search_term" MUST strictly follow these ClinVar search syntax rules/tags:

        {schema}

        For combining terms: Use AND, OR, NOT (must be capitalized)
        For complex logic: Use parentheses
        For terms with multiple words: use double quotes escaped with a backslash or underscore (e.g. breast_cancer[dis] or \"breast cancer\"[dis])
        Example: "BRCA1[gene] AND (pathogenic[clinsig] OR likely_pathogenic[clinsig])"


        EXAMPLES OF CORRECT QUERIES:
        - For "pathogenic BRCA1 variants": "BRCA1[gene] AND clinsig_pathogenic[prop]"
        - For "Specific RS": "rs6025[rsid]"
        - For "Combined search with multiple criteria": "BRCA1[gene] AND origin_germline[prop]"
        - For "Find variants in a specific genomic region": "17[chr] AND 43000000:44000000[chrpos37]"
        - If query asks for pathogenicity of a variant, it's asking for all possible germline classifications of the variant, so just [gene] AND [variant] is needed
        """

        # Query Claude to generate the API call
        claude_result = _query_claude_for_api(
            prompt=prompt,
            schema=clinvar_schema,
            system_template=system_prompt_template,
            api_key=api_key,
            model=model,
        )

        if not claude_result["success"]:
            return claude_result

        # Get the full URL from Claude's response
        query_info = claude_result["data"]
        search_term = query_info.get("search_term", "")

        if not search_term:
            return {
                "error": "Failed to generate a valid search term from the prompt",
                "claude_response": claude_result.get("raw_response", "No response"),
            }

    return _query_ncbi_database(
        database="clinvar",
        search_term=search_term,
        max_results=max_results,
    )


def query_geo(
    prompt=None,
    search_term=None,
    api_key=None,
    model="claude-3-5-haiku-20241022",
    max_results=3,
):
    """Query the NCBI Gene Expression Omnibus (GEO) using natural language or a direct search term.

    Parameters
    ----------
    prompt (str, required): Natural language query about RNA-seq, microarray, or other expression data
    search_term (str, optional): Direct search term in GEO syntax
    api_key (str, optional): Anthropic API key. If None, will use ANTHROPIC_API_KEY env variable
    model (str): Anthropic model to use for natural language processing
    max_results (int): Maximum number of results to return
    verbose (bool): Whether to return verbose results

    Returns
    -------
    dict: Dictionary containing the query results or error information

    Examples
    --------
    - Natural language: query_geo("Find RNA-seq datasets for breast cancer")
    - Direct search: query_geo(search_term="RNA-seq AND breast cancer AND gse[ETYP]")

    """
    if not prompt and not search_term:
        return {"error": "Either a prompt or a search term must be provided"}

    database = "gds"  # Default database

    if prompt:
        # Load GEO schema
        schema_path = os.path.join(os.path.dirname(__file__), "schema_db", "geo.pkl")
        with open(schema_path, "rb") as f:
            geo_schema = pickle.load(f)

        # Create system prompt template
        system_template = """
        You are a bioinformatics research assistant that helps convert natural language queries into structured GEO (Gene Expression Omnibus) search queries.

        Based on the user's natural language request, you will generate a structured search for the GEO database.

        Output only a JSON object with the following fields:
        1. "search_term": The exact search query to use with the GEO API
        2. "database": The specific GEO database to search (either "gds" for GEO DataSets or "geoprofiles" for GEO Profiles)

        IMPORTANT: Your response must ONLY contain a JSON object with the required fields.

        Your "search_term" MUST strictly follow these GEO search syntax rules/tags:

        {schema}

        For combining terms: Use AND, OR, NOT (must be capitalized)
        For complex logic: Use parentheses
        For terms with multiple words: use double quotes or underscore (e.g. "breast cancer"[Title])
        Date ranges use colon format: 2015/01:2020/12[PDAT]

        Choose the appropriate database based on the user's query:
        - gds: GEO DataSets (contains Series, Datasets, Platforms, Samples metadata)
        - geoprofiles: GEO Profiles (contains gene expression data)

        If database isn't clearly specified, default to "gds" as it contains most common experiment metadata.

        EXAMPLES OF CORRECT OUTPUTS:
        - For "RNA-seq data in breast cancer": {"search_term": "RNA-seq AND breast cancer AND gse[ETYP]", "database": "gds"}
        - For "Mouse microarray data from 2020": {"search_term": "Mus musculus[ORGN] AND 2020[PDAT] AND microarray AND gse[ETYP]", "database": "gds"}
        - For "Expression profiles of TP53 in lung cancer": {"search_term": "TP53[Gene Symbol] AND lung cancer", "database": "geoprofiles"}
        """

        # Query Claude to generate the API call
        claude_result = _query_claude_for_api(
            prompt=prompt,
            schema=geo_schema,
            system_template=system_template,
            api_key=api_key,
            model=model,
        )

        if not claude_result["success"]:
            return claude_result

        # Get the search term and database from Claude's response
        query_info = claude_result["data"]
        search_term = query_info.get("search_term", "")
        database = query_info.get("database", "gds")

        if not search_term:
            return {
                "error": "Failed to generate a valid search term from the prompt",
                "claude_response": claude_result.get("raw_response", "No response"),
            }

    # Execute the GEO query using the helper function
    result = _query_ncbi_database(
        database=database,
        search_term=search_term,
        max_results=max_results,
    )

    return result


def query_dbsnp(
    prompt=None,
    search_term=None,
    api_key=None,
    model="claude-3-5-haiku-20241022",
    max_results=3,
):
    """Query the NCBI dbSNP database using natural language or a direct search term.

    Parameters
    ----------
    prompt (str, required): Natural language query about genetic variants/SNPs
    search_term (str, optional): Direct search term in dbSNP syntax
    api_key (str, optional): Anthropic API key. If None, will use ANTHROPIC_API_KEY env variable
    model (str): Anthropic model to use for natural language processing
    max_results (int): Maximum number of results to return
    verbose (bool): Whether to return detailed results

    Returns
    -------
    dict: Dictionary containing the query results or error information

    Examples
    --------
    - Natural language: query_dbsnp("Find pathogenic variants in BRCA1")
    - Direct search: query_dbsnp(search_term="BRCA1[Gene Name] AND pathogenic[Clinical Significance]")

    """
    if not prompt and not search_term:
        return {"error": "Either a prompt or a search term must be provided"}

    if prompt:
        # Load dbSNP schema
        schema_path = os.path.join(os.path.dirname(__file__), "schema_db", "dbsnp.pkl")
        with open(schema_path, "rb") as f:
            dbsnp_schema = pickle.load(f)

        # Create system prompt template
        system_template = """
        You are a genetics research assistant that helps convert natural language queries into structured dbSNP search queries.

        Based on the user's natural language request, you will generate a structured search for the dbSNP database.

        Output only a JSON object with the following fields:
        1. "search_term": The exact search query to use with the dbSNP API

        IMPORTANT: Your response must ONLY contain a JSON object with the search term field.

        Your "search_term" MUST strictly follow these dbSNP search syntax rules/tags:

        {schema}

        For combining terms: Use AND, OR, NOT (must be capitalized)
        For complex logic: Use parentheses
        For terms with multiple words: use double quotes (e.g. "breast cancer"[Disease Name])

        EXAMPLES OF CORRECT QUERIES:
        - For "pathogenic variants in BRCA1": "BRCA1[Gene Name] AND pathogenic[Clinical Significance]"
        - For "specific SNP rs6025": "rs6025[rs]"
        - For "SNPs in a genomic region": "17[Chromosome] AND 41196312:41277500[Base Position]"
        - For "common SNPs in EGFR": "EGFR[Gene Name] AND common[COMMON]"
        """

        # Query Claude to generate the API call
        claude_result = _query_claude_for_api(
            prompt=prompt,
            schema=dbsnp_schema,
            system_template=system_template,
            api_key=api_key,
            model=model,
        )

        if not claude_result["success"]:
            return claude_result

        # Get the search term from Claude's response
        query_info = claude_result["data"]
        search_term = query_info.get("search_term", "")

        if not search_term:
            return {
                "error": "Failed to generate a valid search term from the prompt",
                "claude_response": claude_result.get("raw_response", "No response"),
            }

    # Execute the dbSNP query using the helper function
    result = _query_ncbi_database(
        database="snp",
        search_term=search_term,
        max_results=max_results,
    )

    return result


def query_ucsc(
    prompt=None,
    endpoint=None,
    api_key=None,
    model="claude-3-5-haiku-20241022",
    verbose=True,
):
    """Query the UCSC Genome Browser API using natural language or a direct endpoint.

    Parameters
    ----------
    prompt (str, required): Natural language query about genomic data
    endpoint (str, optional): Full URL or endpoint specification with parameters
    api_key (str, optional): Anthropic API key. If None, will use ANTHROPIC_API_KEY env variable
    model (str): Anthropic model to use for natural language processing
    max_items (int): Maximum number of items to return in results
    verbose (bool): Whether to return detailed results

    Returns
    -------
    dict: Dictionary containing the query results or error information

    Examples
    --------
    - Natural language: query_ucsc("Get DNA sequence of chromosome M positions 1-100 in human genome")
    - Direct endpoint: query_ucsc(endpoint="https://api.genome.ucsc.edu/getData/sequence?genome=hg38&chrom=chrM&start=1&end=100")

    """
    # Base URL for UCSC API
    base_url = "https://api.genome.ucsc.edu"

    # Ensure we have either a prompt or an endpoint
    if prompt is None and endpoint is None:
        return {"error": "Either a prompt or an endpoint must be provided"}

    # If using prompt, parse with Claude
    if prompt:
        # Load UCSC schema
        schema_path = os.path.join(os.path.dirname(__file__), "schema_db", "ucsc.pkl")
        with open(schema_path, "rb") as f:
            ucsc_schema = pickle.load(f)

        # Create system prompt template
        system_template = """
        You are a genomics expert specialized in using the UCSC Genome Browser API.

        Based on the user's natural language request, determine the appropriate UCSC Genome Browser API endpoint and parameters.

        UCSC GENOME BROWSER API SCHEMA:
        {schema}

        Your response should be a JSON object with the following fields:
        1. "full_url": The complete URL to query (including the base URL "https://api.genome.ucsc.edu" and all parameters)
        2. "description": A brief description of what the query is doing

        SPECIAL NOTES:
        - For chromosome names, always include the "chr" prefix (e.g., "chr1", "chrX", "chrM")
        - Genomic positions are 0-based (first base is position 0)
        - For "start" and "end" parameters, both must be provided together
        - The "maxItemsOutput" parameter can be used to limit the amount of data returned
        - Common genomes include: "hg38" (human), "mm39" (mouse), "danRer11" (zebrafish)
        - For sequence data, use "getData/sequence" endpoint
        - For chromosome listings, use "list/chromosomes" endpoint
        - For available genomes, use "list/ucscGenomes" endpoint

        Return ONLY the JSON object with no additional text.
        """

        # Query Claude to generate the API call
        claude_result = _query_claude_for_api(
            prompt=prompt,
            schema=ucsc_schema,
            system_template=system_template,
            api_key=api_key,
            model=model,
        )

        if not claude_result["success"]:
            return claude_result

        # Get the full URL from Claude's response
        query_info = claude_result["data"]
        endpoint = query_info.get("full_url", "")
        description = query_info.get("description", "")

        if not endpoint:
            return {
                "error": "Failed to generate a valid endpoint from the prompt",
                "claude_response": claude_result.get("raw_response", "No response"),
            }

    else:
        # Process provided endpoint
        if not endpoint.startswith("http"):
            # Add base URL if it's just a path
            endpoint = f"{base_url}/{endpoint}"

        description = "Direct query to UCSC Genome Browser API"

    # Execute the UCSC API request using the helper function
    api_result = _query_rest_api(endpoint=endpoint, method="GET", description=description)

    # Format the results if successful
    if not verbose and "success" in api_result and api_result["success"] and "result" in api_result:
        return _format_query_results(api_result["result"])

    return api_result


def query_ensembl(
    prompt=None,
    endpoint=None,
    api_key=None,
    model="claude-3-5-haiku-20241022",
    verbose=True,
):
    """Query the Ensembl REST API using natural language or a direct endpoint.

    Parameters
    ----------
    prompt (str, required): Natural language query about genomic data
    endpoint (str, optional): Direct API endpoint to query (e.g., "lookup/symbol/human/BRCA2") or full URL
    api_key (str, optional): Anthropic API key. If None, will use ANTHROPIC_API_KEY env variable
    model (str): Anthropic model to use for natural language processing
    max_results (int): Maximum number of results to return
    verbose (bool): Whether to return detailed results

    Returns
    -------
    dict: Dictionary containing the query results or error information

    Examples
    --------
    - Natural language: query_ensembl("Get information about the human BRCA2 gene")
    - Direct endpoint: query_ensembl(endpoint="lookup/symbol/homo_sapiens/BRCA2")

    """
    print("IN QUERY ENSEMBL")
    print("PROMPT: ", prompt)
    print("ENDPOINT: ", endpoint)
    # Base URL for Ensembl API
    base_url = "https://rest.ensembl.org"

    # Ensure we have either a prompt or an endpoint
    if not prompt and not endpoint:
        return {"error": "Either a prompt or an endpoint must be provided"}

    # If using prompt, parse with Claude
    if prompt:
        # Load Ensembl schema
        schema_path = os.path.join(os.path.dirname(__file__), "schema_db", "ensembl.pkl")
        with open(schema_path, "rb") as f:
            ensembl_schema = pickle.load(f)

        # Create system prompt template
        system_template = """
        You are a genomics and bioinformatics expert specialized in using the Ensembl REST API.

        Based on the user's natural language request, determine the appropriate Ensembl REST API endpoint and parameters.

        ENSEMBL REST API SCHEMA:
        {schema}

        Your response should be a JSON object with the following fields:
        1. "endpoint": The API endpoint to query (e.g., "lookup/symbol/homo_sapiens/BRCA2")
        2. "params": An object containing query parameters specific to the endpoint
        3. "description": A brief description of what the query is doing

        SPECIAL NOTES:
        - Chromosome region queries have a maximum length of 4900000 bp inclusive, so bp of start and end should be 4900000 bp apart. If the user's query exceeds this limit, Ensembl will return an error.
        - For symbol lookups, the format is "lookup/symbol/[species]/[symbol]"
        - To find the coordinates of a band on a chromosome, use /info/assembly/homo_sapiens/[chromosome] with parameters "band":1
        - To find the overlapping genes of a genomic region, use /overlap/region/homo_sapiens/[chromosome]:[start]-[end]
        - For sequence queries, specify the sequence type in parameters (genomic, cdna, cds, protein)
        - For converting rsID to hg38 genomic coordinates, use the "GET id/variation/[species]/[rsid]" endpoint
        - Many endpoints support "content-type" parameter for format specification (application/json, text/xml)

        Return ONLY the JSON object with no additional text.
        """

        # Query Claude to generate the API call
        claude_result = _query_claude_for_api(
            prompt=prompt,
            schema=ensembl_schema,
            system_template=system_template,
            api_key=api_key,
            model=model,
        )

        if not claude_result["success"]:
            return claude_result

        # Get the endpoint and parameters from Claude's response
        query_info = claude_result["data"]
        endpoint = query_info.get("endpoint", "")
        params = query_info.get("params", {})
        description = query_info.get("description", "")

        if not endpoint:
            return {
                "error": "Failed to generate a valid endpoint from the prompt",
                "claude_response": claude_result.get("raw_response", "No response"),
            }
    else:
        # Process provided endpoint
        if endpoint.startswith("http"):
            # If a full URL is provided, extract the endpoint part
            if endpoint.startswith(base_url):
                endpoint = endpoint[len(base_url) :].lstrip("/")

        params = {}
        description = "Direct query to Ensembl API"

    # Remove leading slash if present
    if endpoint.startswith("/"):
        endpoint = endpoint[1:]

    # Prepare headers for JSON response
    headers = {"Content-Type": "application/json", "Accept": "application/json"}

    # Construct the URL
    url = f"{base_url}/{endpoint}"

    # Execute the Ensembl API request using the helper function
    api_result = _query_rest_api(
        endpoint=url,
        method="GET",
        params=params,
        headers=headers,
        description=description,
    )

    # Format the results if successful
    if not verbose and "success" in api_result and api_result["success"] and "result" in api_result:
        return _format_query_results(api_result["result"])

    return api_result


def query_opentarget_genetics(
    prompt=None,
    query=None,
    variables=None,
    api_key=None,
    model="claude-3-5-haiku-20241022",
    verbose=True,
):
    """Query the OpenTargets Genetics API using natural language or a direct GraphQL query.

    Parameters
    ----------
    prompt (str, required): Natural language query about genetic targets and variants
    query (str, optional): Direct GraphQL query string
    variables (dict, optional): Variables for the GraphQL query
    api_key (str, optional): Anthropic API key. If None, will use ANTHROPIC_API_KEY env variable
    model (str): Anthropic model to use for natural language processing

    Returns
    -------
    dict: Dictionary containing the query results or error information

    Examples
    --------
    - Natural language: query_opentarget("Get information about variant 1_154453788_C_T")
    - Direct query: query_opentarget(query="query variantInfo($variantId: String!) {...}",
                                     variables={"variantId": "1_154453788_C_T"})

    """
    # Constants and initialization
    OPENTARGETS_URL = "https://api.genetics.opentargets.org/graphql"
    # Ensure we have either a prompt or a query
    if prompt is None and query is None:
        return {"error": "Either a prompt or a GraphQL query must be provided"}

    # If using prompt, parse with Claude
    if prompt:
        # Load OpenTargets schema
        schema_path = os.path.join(os.path.dirname(__file__), "schema_db", "opentarget_genetics.pkl")
        with open(schema_path, "rb") as f:
            opentarget_schema = pickle.load(f)

        # Create system prompt template
        system_template = """
        You are an expert in translating natural language requests into GraphQL queries for the OpenTargets Genetics API.

        Here is a schema of the main types and queries available in the OpenTargets Genetics API:
        {schema}

        Translate the user's natural language request into a valid GraphQL query for this API.
        Return only a JSON object with two fields:
        1. "query": The complete GraphQL query string
        2. "variables": A JSON object containing the variables needed for the query

        SPECIAL NOTES:
        - Variant IDs are typically in the format 'chromosome_position_ref_alt' (e.g., '1_154453788_C_T')
        - For L2G (locus-to-gene) queries, you need both a variant ID and a study ID
        - The API can provide variant information, QTLs, PheWAS results, pathogenicity scores, etc.
        - For mutations by gene, use the approved gene symbol (e.g., "BRCA1")
        - Always escape special characters, including quotes, in the query string (eg. \" instead of ")

        Return ONLY the JSON object with no additional text or explanations.
        """

        # Query Claude to generate the API call
        claude_result = _query_claude_for_api(
            prompt=prompt,
            schema=opentarget_schema,
            system_template=system_template,
            api_key=api_key,
            model=model,
        )

        if not claude_result["success"]:
            return claude_result

        # Get the query and variables from Claude's response
        query_info = claude_result["data"]
        query = query_info.get("query", "")
        if variables is None:  # Only use Claude's variables if none provided
            variables = query_info.get("variables", {})

        if not query:
            return {
                "error": "Failed to generate a valid GraphQL query from the prompt",
                "claude_response": claude_result.get("raw_response", "No response"),
            }

    # Execute the GraphQL query
    api_result = _query_rest_api(
        endpoint=OPENTARGETS_URL,
        method="POST",
        json_data={"query": query, "variables": variables or {}},
        headers={"Content-Type": "application/json"},
    )

    if not api_result["success"]:
        return api_result

    if not verbose and "success" in api_result and api_result["success"] and "result" in api_result:
        return _format_query_results(api_result["result"])

    return api_result


def query_opentarget(
    prompt=None,
    query=None,
    variables=None,
    api_key=None,
    model="claude-3-5-haiku-20241022",
    verbose=False,
):
    """Query the OpenTargets Platform API using natural language or a direct GraphQL query.

    Parameters
    ----------
    prompt (str, required): Natural language query about drug targets, diseases, and mechanisms
    query (str, optional): Direct GraphQL query string
    variables (dict, optional): Variables for the GraphQL query
    api_key (str, optional): Anthropic API key. If None, will use ANTHROPIC_API_KEY env variable
    model (str): Anthropic model to use for natural language processing
    verbose (bool): Whether to return detailed results

    Returns
    -------
    dict: Dictionary containing the query results or error information

    Examples
    --------
    - Natural language: query_opentarget("Find drug targets for Alzheimer's disease")
    - Direct query: query_opentarget(query="query diseaseAssociations($diseaseId: String!) {...}",
                                     variables={"diseaseId": "EFO_0000249"})

    """
    # Constants and initialization
    OPENTARGETS_URL = "https://api.platform.opentargets.org/api/v4/graphql"

    # Ensure we have either a prompt or a query
    if prompt is None and query is None:
        return {"error": "Either a prompt or a GraphQL query must be provided"}

    # If using prompt, parse with Claude
    if prompt:
        # Load OpenTargets schema
        schema_path = os.path.join(os.path.dirname(__file__), "schema_db", "opentarget.pkl")
        with open(schema_path, "rb") as f:
            opentarget_schema = pickle.load(f)

        # Create system prompt template
        system_template = """
        You are an expert in translating natural language requests into GraphQL queries for the OpenTargets Platform API.

        Here is a schema of the main types and queries available in the OpenTargets Platform API:
        {schema}

        Translate the user's natural language request into a valid GraphQL query for this API.
        Return only a JSON object with two fields:
        1. "query": The complete GraphQL query string
        2. "variables": A JSON object containing the variables needed for the query

        SPECIAL NOTES:
        - Disease IDs typically use EFO ontology (e.g., "EFO_0000249" for Alzheimer's disease)
        - Target IDs typically use Ensembl IDs (e.g., "ENSG00000197386" for ENSG00000197386)
        - The API can provide information about drug-target associations, disease-target associations, etc.
        - Always limit results to a reasonable number using "first" parameter (e.g., first: 10)
        - Always escape special characters, including quotes, in the query string (eg. \\" instead of ")

        Return ONLY the JSON object with no additional text or explanations.
        """

        # Query Claude to generate the API call
        claude_result = _query_claude_for_api(
            prompt=prompt,
            schema=opentarget_schema,
            system_template=system_template,
            api_key=api_key,
            model=model,
        )

        if not claude_result["success"]:
            return claude_result

        # Get the query and variables from Claude's response
        query_info = claude_result["data"]
        query = query_info.get("query", "")
        if variables is None:  # Only use Claude's variables if none provided
            variables = query_info.get("variables", {})

        if not query:
            return {
                "error": "Failed to generate a valid GraphQL query from the prompt",
                "claude_response": claude_result.get("raw_response", "No response"),
            }

    # Execute the GraphQL query
    api_result = _query_rest_api(
        endpoint=OPENTARGETS_URL,
        method="POST",
        json_data={"query": query, "variables": variables or {}},
        headers={"Content-Type": "application/json"},
        description="OpenTargets Platform GraphQL query",
    )

    # Format the results if not verbose and successful
    if not verbose and "success" in api_result and api_result["success"] and "result" in api_result:
        api_result["result"] = _format_query_results(api_result["result"])

    return api_result


def query_gwas_catalog(
    prompt=None,
    endpoint=None,
    api_key=None,
    model="claude-3-5-haiku-20241022",
    max_results=3,
):
    """Query the GWAS Catalog API using natural language or a direct endpoint.

    Parameters
    ----------
    prompt (str, required): Natural language query about GWAS data
    endpoint (str, optional): Full API endpoint to query (e.g., "https://www.ebi.ac.uk/gwas/rest/api/studies?diseaseTraitId=EFO_0001360")
    api_key (str, optional): Anthropic API key. If None, will use ANTHROPIC_API_KEY env variable
    model (str): Anthropic model to use for natural language processing
    max_results (int): Maximum number of results to return
    verbose (bool): Whether to return detailed results

    Returns
    -------
    dict: Dictionary containing the query results or error information

    Examples
    --------
    - Natural language: query_gwas_catalog("Find GWAS studies related to Type 2 diabetes")
    - Direct endpoint: query_gwas_catalog(endpoint="studies", params={"diseaseTraitId": "EFO_0001360"})

    """
    # Base URL for GWAS Catalog API
    base_url = "https://www.ebi.ac.uk/gwas/rest/api"

    # Ensure we have either a prompt or an endpoint
    if prompt is None and endpoint is None:
        return {"error": "Either a prompt or an endpoint must be provided"}

    # If using prompt, parse with Claude
    if prompt:
        # Load GWAS Catalog schema
        schema_path = os.path.join(os.path.dirname(__file__), "schema_db", "gwas_catalog.pkl")
        with open(schema_path, "rb") as f:
            gwas_schema = pickle.load(f)

        # Create system prompt template
        system_template = """
        You are a genomics expert specialized in using the GWAS Catalog API.

        Based on the user's natural language request, determine the appropriate GWAS Catalog API endpoint and parameters.

        GWAS CATALOG API SCHEMA:
        {schema}

        Your response should be a JSON object with the following fields:
        1. "endpoint": The API endpoint to query (e.g., "studies", "associations")
        2. "params": An object containing query parameters specific to the endpoint
        3. "description": A brief description of what the query is doing

        SPECIAL NOTES:
        - For disease/trait searches, consider using the "EFO" identifiers when possible
        - Common endpoints include: "studies", "associations", "singleNucleotidePolymorphisms", "efoTraits"
        - For pagination, use "size" and "page" parameters
        - For filtering by p-value, use "pvalueMax" parameter
        - GWAS Catalog uses a HAL-based REST API

        Return ONLY the JSON object with no additional text.
        """

        # Query Claude to generate the API call
        claude_result = _query_claude_for_api(
            prompt=prompt,
            schema=gwas_schema,
            system_template=system_template,
            api_key=api_key,
            model=model,
        )

        if not claude_result["success"]:
            return claude_result

        # Get the endpoint and parameters from Claude's response
        query_info = claude_result["data"]
        endpoint = query_info.get("endpoint", "")
        params = query_info.get("params", {})
        description = query_info.get("description", "")

        if not endpoint:
            return {
                "error": "Failed to generate a valid endpoint from the prompt",
                "claude_response": claude_result.get("raw_response", "No response"),
            }
    else:
        if endpoint is None:
            endpoint = ""  # Use root endpoint
        params = {"size": max_results}
        description = f"Direct query to {endpoint}"

    # Remove leading slash if present
    if endpoint.startswith("/"):
        endpoint = endpoint[1:]

    # Construct the URL
    url = f"{base_url}/{endpoint}"

    # Execute the GWAS Catalog API request using the helper function
    api_result = _query_rest_api(endpoint=url, method="GET", params=params, description=description)

    return api_result


def query_gnomad(
    prompt=None,
    gene_symbol=None,
    api_key=None,
    model="claude-3-5-haiku-20241022",
    verbose=True,
):
    """Query gnomAD for variants in a gene using natural language or direct gene symbol.

    Parameters
    ----------
    prompt (str, required): Natural language query about genetic variants
    gene_symbol (str, optional): Gene symbol (e.g., "BRCA1")
    api_key (str, optional): Anthropic API key. If None, will use ANTHROPIC_API_KEY env variable
    model (str): Anthropic model to use for natural language processing

    Returns
    -------
    dict: Dictionary containing the query results or error information

    Examples
    --------
    - Direct gene: query_gnomad(gene_symbol="BRCA1")
    - Natural language: query_gnomad(prompt="Find variants in the TP53 gene")

    """
    # Base URL for gnomAD API
    base_url = "https://gnomad.broadinstitute.org/api"

    # Ensure we have either a prompt or a gene_symbol
    if prompt is None and gene_symbol is None:
        return {"error": "Either a prompt or a gene_symbol must be provided"}

    # If using prompt, parse with Claude
    if prompt and not gene_symbol:
        # Load gnomAD schema
        schema_path = os.path.join(os.path.dirname(__file__), "schema_db", "gnomad.pkl")
        with open(schema_path, "rb") as f:
            gnomad_schema = pickle.load(f)

        # Create system prompt template
        system_template = """
        You are a genomics expert specialized in using the gnomAD GraphQL API.

        Based on the user's natural language request, extract the gene symbol and relevant parameters and create the gnomAD GraphQL query.

        GnomAD GraphQL API SCHEMA:
        {schema}

        Your response should be a JSON object with the following fields:
        1. "query": The complete GraphQL query string

        SPECIAL NOTES:
        - The gene_symbol should be the official gene symbol (e.g., "BRCA1" not "breast cancer gene 1")
        - If no reference genome is specified, default to GRCh38
        - If no dataset is specified, default to gnomad_r4
        - Return only a single gene symbol, even if multiple are mentioned
        - Always escape special characters, including quotes, in the query string (eg. \" instead of ")



        Return ONLY the JSON object with no additional text.
        """

        # Query Claude to generate the API call
        claude_result = _query_claude_for_api(
            prompt=prompt,
            schema=gnomad_schema,
            system_template=system_template,
            api_key=api_key,
            model=model,
        )

        if not claude_result["success"]:
            return claude_result

        # Get the gene symbol from Claude's response
        query_info = claude_result["data"]
        query_str = query_info.get("query", "")

        if not query_str:
            return {
                "error": "Failed to extract a valid query from the prompt",
                "claude_response": claude_result.get("raw_response", "No response"),
            }
    else:
        description = f"Query gnomAD for variants in {gene_symbol}"
        # replace BRCA1 with gene_symbol
        query_str = gnomad_schema.replace("BRCA1", gene_symbol)

    api_result = _query_rest_api(
        endpoint=base_url,
        method="POST",
        json_data={"query": query_str},
        headers={"Content-Type": "application/json"},
        description=description,
    )

    if not verbose and "success" in api_result and api_result["success"] and "result" in api_result:
        return _format_query_results(api_result["result"])

    return api_result


def blast_sequence(sequence: str, database: str, program: str) -> dict[str, str | float] | str:
    """Identifies a DNA sequence using NCBI BLAST with improved error handling, timeout management, and debugging.

    Args:
        sequence (str): The sequence to identify. If DNA, use database: core_nt, program: blastn;
                        if protein, use database: nr, program: blastp
        database (str): The BLAST database to search against
        program (str): The BLAST program to use

    Returns:
        dict: A dictionary containing the title, e-value, identity percentage, and coverage percentage of the best alignment

    """
    max_attempts = 1  # One initial attempt plus one retry
    attempts = 0
    max_runtime = 600  # 10 minutes in seconds

    while attempts < max_attempts:
        try:
            attempts += 1
            query_sequence = Seq(sequence)

            # Start timer
            start_time = time.time()

            # Submit BLAST job
            print(f"Submitting BLAST job (attempt {attempts}/{max_attempts})...")
            result_handle = NCBIWWW.qblast(
                program,
                database,
                query_sequence,
                expect=100,
                word_size=7,
                megablast=True,
            )

            # Parse results with timeout check
            blast_records = NCBIXML.parse(result_handle)
            blast_record = None

            # Try to get the first record with timeout check
            while time.time() - start_time < max_runtime:
                try:
                    # Set a short timeout for next operation
                    blast_record = next(blast_records)  # Get first record
                    break  # Successfully got the record
                except StopIteration:
                    # No more records
                    return "No BLAST results found"
                except Exception:
                    # Check if we've exceeded the time limit
                    if time.time() - start_time >= max_runtime:
                        if attempts < max_attempts:
                            print("BLAST job timeout exceeded. Resubmitting...")
                            break  # Break to retry
                        else:
                            return "BLAST search failed after maximum attempts due to timeout"
                    # Brief pause before trying again
                    time.sleep(1)

            # Check if we timed out during record retrieval
            if blast_record is None:
                if attempts < max_attempts:
                    continue  # Retry
                else:
                    return "BLAST search failed after maximum attempts due to timeout"

            # Debug information
            print(f"Number of alignments found: {len(blast_record.alignments)}")

            if blast_record.alignments:
                for alignment in blast_record.alignments:
                    print("\nAlignment:")
                    print(f"hit_id: {alignment.hit_id}")
                    print(f"hit_def: {alignment.hit_def}")
                    print(f"accession: {alignment.accession}")
                    for hsp in alignment.hsps:
                        print(f"E-value: {hsp.expect}")
                        print(f"Score: {hsp.score}")
                        print(f"Identities: {hsp.identities}/{hsp.align_length}")

                        return {
                            "hit_id": alignment.hit_id,
                            "hit_def": alignment.hit_def,
                            "accession": alignment.accession,
                            "e_value": hsp.expect,
                            "identity": (hsp.identities / float(hsp.align_length)) * 100,
                            "coverage": len(hsp.query) / len(sequence) * 100,
                        }
            else:
                return "No alignments found - sequence might be too short or low complexity"

        except Exception as e:
            if attempts < max_attempts:
                print(f"Error during BLAST search: {str(e)}. Retrying...")
                time.sleep(2)  # Wait briefly before retrying
            else:
                return f"Error during BLAST search after maximum attempts: {str(e)}"

    return "BLAST search failed after maximum attempts"


def query_reactome(
    prompt=None,
    endpoint=None,
    download=False,
    output_dir=None,
    api_key=None,
    model="claude-3-5-haiku-20241022",
    verbose=True,
):
    """Query the Reactome database using natural language or a direct endpoint.

    Parameters
    ----------
    prompt (str, required): Natural language query about biological pathways
    endpoint (str, optional): Direct API endpoint or full URL
    download (bool): Whether to download pathway diagrams
    output_dir (str, optional): Directory to save downloaded files
    api_key (str, optional): Anthropic API key. If None, will use ANTHROPIC_API_KEY env variable
    model (str): Anthropic model to use for natural language processing
    verbose (bool): Whether to return detailed results

    Returns
    -------
    dict: Dictionary containing the query results or error information

    Examples
    --------
    - Natural language: query_reactome("Find pathways related to DNA repair")
    - Direct endpoint: query_reactome(endpoint="data/pathways/R-HSA-73894")

    """
    # Base URLs for Reactome APIs
    content_base_url = "https://reactome.org/ContentService"
    analysis_base_url = "https://reactome.org/AnalysisService"

    # Ensure we have either a prompt or an endpoint
    if prompt is None and endpoint is None:
        return {"error": "Either a prompt or an endpoint must be provided"}

    # Create output directory if downloading and directory doesn't exist
    if download and output_dir:
        os.makedirs(output_dir, exist_ok=True)

    # If using prompt, parse with Claude
    if prompt:
        # Load Reactome schema
        schema_path = os.path.join(os.path.dirname(__file__), "schema_db", "reactome.pkl")
        with open(schema_path, "rb") as f:
            reactome_schema = pickle.load(f)

        # Create system prompt template
        system_template = """
        You are a bioinformatics expert specialized in using the Reactome API.

        Based on the user's natural language request, determine the appropriate Reactome API endpoint and parameters.

        REACTOME API SCHEMA:
        {schema}

        Your response should be a JSON object with the following fields:
        1. "endpoint": The API endpoint to query (e.g., "data/pathways/PATHWAY_ID", "data/query/GENE_SYMBOL")
        2. "base": Which base URL to use ("content" for ContentService or "analysis" for AnalysisService)
        3. "params": An object containing query parameters specific to the endpoint
        4. "description": A brief description of what the query is doing

        SPECIAL NOTES:
        - Reactome has two primary APIs: ContentService (for retrieving specific pathway data) and AnalysisService (for analyzing gene lists)
        - For pathway queries, use "data/pathways/PATHWAY_ID" with the pathway stable identifier (e.g., R-HSA-73894)
        - For gene queries, use "data/query/GENE" with official gene symbol (e.g., "BRCA1")
        - For pathway diagrams, include "download: true" in your response if the query is for pathway visualization
        - Common human pathway IDs start with "R-HSA-"

        Return ONLY the JSON object with no additional text.
        """

        # Query Claude to generate the API call
        claude_result = _query_claude_for_api(
            prompt=prompt,
            schema=reactome_schema,
            system_template=system_template,
            api_key=api_key,
            model=model,
        )

        if not claude_result["success"]:
            return claude_result

        # Get the endpoint and parameters from Claude's response
        query_info = claude_result["data"]
        endpoint = query_info.get("endpoint", "")
        base = query_info.get("base", "content")  # Default to ContentService
        params = query_info.get("params", {})
        description = query_info.get("description", "")
        should_download = query_info.get("download", download)  # Override download if specified

        if not endpoint:
            return {
                "error": "Failed to generate a valid endpoint from the prompt",
                "claude_response": claude_result.get("raw_response", "No response"),
            }
    else:
        # Process provided endpoint
        if endpoint.startswith("http"):
            # Full URL already provided
            if "ContentService" in endpoint:
                base = "content"
            elif "AnalysisService" in endpoint:
                base = "analysis"
            else:
                base = "content"  # Default
        else:
            # Just endpoint provided, assume ContentService by default
            base = "content"

        params = {}
        description = f"Direct query to Reactome {base} API: {endpoint}"
        should_download = download

    # Select base URL based on API type
    base_url = content_base_url if base == "content" else analysis_base_url

    # Remove leading slash if present
    if endpoint.startswith("/"):
        endpoint = endpoint[1:]

    # Construct the URL
    if endpoint.startswith("http"):
        url = endpoint  # Full URL already provided
    else:
        url = f"{base_url}/{endpoint}"

    # Execute the Reactome API request using the helper function
    api_result = _query_rest_api(endpoint=url, method="GET", params=params, description=description)

    # Handle downloading pathway diagrams if requested
    if should_download and api_result.get("success") and "result" in api_result:
        result = api_result["result"]
        pathway_id = None

        # Try to extract pathway ID from result
        if isinstance(result, dict):
            pathway_id = result.get("stId") or result.get("dbId")

        # If we have a pathway ID and output directory, download diagram
        if pathway_id and output_dir:
            diagram_url = f"{content_base_url}/data/pathway/{pathway_id}/diagram"
            try:
                diagram_response = requests.get(diagram_url)
                diagram_response.raise_for_status()

                # Save diagram file
                diagram_path = os.path.join(output_dir, f"{pathway_id}_diagram.png")
                with open(diagram_path, "wb") as f:
                    f.write(diagram_response.content)

                api_result["diagram_path"] = diagram_path
            except Exception as e:
                api_result["diagram_error"] = f"Failed to download diagram: {str(e)}"

    if not verbose and "success" in api_result and api_result["success"] and "result" in api_result:
        return _format_query_results(api_result["result"])

    return api_result


def query_regulomedb(
    prompt=None,
    endpoint=None,
    api_key=None,
    model="claude-3-5-haiku-20241022",
    verbose=False,
):
    """Query the RegulomeDB database using natural language or direct variant/coordinate specification.

    Parameters
    ----------
    prompt (str, required): Natural language query about regulatory elements
    variant (str, optional): Specific variant ID (e.g., rs35675666)
    coordinates (str, optional): Genomic coordinates in format chr:start-end (e.g., "chr11:5246919-5246919")
    api_key (str, optional): Anthropic API key. If None, will use ANTHROPIC_API_KEY env variable
    model (str): Anthropic model to use for natural language processing
    verbose (bool): Whether to return detailed results

    Returns
    -------
    dict: Dictionary containing the query results or error information

    Examples
    --------
    - Natural language: query_regulomedb("Find regulatory elements for rs35675666")
    - Direct variant: query_regulomedb(variant="rs35675666")
    - Coordinates: query_regulomedb(coordinates="chr11:5246919-5246919")

    """
    # Base URL for RegulomeDB API

    # Ensure we have either a prompt, variant, or coordinates
    if prompt is None and endpoint is None:
        return {"error": "Either a prompt, variant ID, or genomic coordinates must be provided"}

    # If using prompt, parse with Claude
    if prompt and not endpoint:
        # Create system prompt template
        system_template = """
        You are a genomics expert specialized in using the RegulomeDB API.

        Based on the user's natural language request, extract the variant ID or genomic coordinates they want to query.

        Your response should be a JSON object with ONLY ONE of the following fields:
        1. "endpoint": The API endpoint to query (e.g., "https://regulomedb.org/regulome-search/?regions=chr11:5246919-5246919&genome=GRCh38")


        SPECIAL NOTES:
        - RegulomeDB only works with human genome data
        - Variant IDs should be rsIDs from dbSNP when possible. The endpoint should be in the format https://regulomedb.org/regulome-search/?regions=rsID&genome=GRCh38
        - Thumbnails for chip and chromatin should be in the format https://regulomedb.org/regulome-search?regions=chr11:5246919-5246919&genome=GRCh38/thumbnail=chip
        - Coordinates should be in GRCh37/hg19 format
        - For single base queries, use the same position for start and end (e.g., "chr11:5246919-5246919")
        - Chromosome should be specified with "chr" prefix (e.g., "chr11" not just "11")

        Return ONLY the JSON object with no additional text.
        """

        # Query Claude to generate the API call
        claude_result = _query_claude_for_api(
            prompt=prompt,
            schema=None,
            system_template=system_template,
            api_key=api_key,
            model=model,
        )

        if not claude_result["success"]:
            return claude_result

        # Get the variant or coordinates from Claude's response
        query_info = claude_result["data"]
        endpoint = query_info.get("endpoint", "")

        if not endpoint:
            return {
                "error": "Failed to extract a valid variant ID or coordinates from the prompt",
                "claude_response": claude_result.get("raw_response", "No response"),
            }
    else:
        pass

    # Construct the request URL
    endpoint = endpoint

    # Execute the RegulomeDB API request using the helper function
    api_result = _query_rest_api(endpoint=endpoint, method="GET", headers={"Accept": "application/json"})

    # Format the results if not verbose and successful
    if not verbose and "success" in api_result and api_result["success"] and "result" in api_result:
        api_result["result"] = _format_query_results(api_result["result"])

    return api_result


def query_pride(
    prompt=None,
    endpoint=None,
    api_key=None,
    model="claude-3-5-haiku-20241022",
    max_results=3,
):
    """Query the PRIDE (PRoteomics IDEntifications) database using natural language or a direct endpoint.

    Parameters
    ----------
    prompt (str, required): Natural language query about proteomics data
    endpoint (str, optional): The full endpoint to query (e.g., "https://www.ebi.ac.uk/pride/ws/archive/v2/projects?keyword=breast%20cancer")
    api_key (str, optional): Anthropic API key. If None, will use ANTHROPIC_API_KEY env variable
    model (str): Anthropic model to use for natural language processing
    max_results (int): Maximum number of results to return
    verbose (bool): Whether to return detailed results

    Returns
    -------
    dict: Dictionary containing the query results or error information

    Examples
    --------
    - Natural language: query_pride("Find proteomics data related to breast cancer")
    - Direct endpoint: query_pride(endpoint="projects", params={"keyword": "breast cancer"})

    """
    # Base URL for PRIDE API
    base_url = "https://www.ebi.ac.uk/pride/ws/archive/v2"

    # Ensure we have either a prompt or an endpoint
    if prompt is None and endpoint is None:
        return {"error": "Either a prompt or an endpoint must be provided"}

    # If using prompt, parse with Claude
    if prompt:
        # Load PRIDE schema
        schema_path = os.path.join(os.path.dirname(__file__), "schema_db", "pride.pkl")
        with open(schema_path, "rb") as f:
            pride_schema = pickle.load(f)

        # Create system prompt template
        system_template = """
        You are a proteomics expert specialized in using the PRIDE API.

        Based on the user's natural language request, determine the appropriate PRIDE API endpoint and parameters.

        PRIDE API SCHEMA:
        {schema}

        Your response should be a JSON object with the following fields:
        1. "endpoint": The full url endpoint to query
        2. "description": A brief description of what the query is doing

        SPECIAL NOTES:
        - PRIDE is a repository for proteomics data stored at EBI
        - Common endpoints include: "projects", "assays", "files", "proteins", "peptideevidences"
        - For searching projects, you can use parameters like "keyword", "species", "tissue", "disease"
        - For pagination, use "page" and "pageSize" parameters
        - Most results include PagingObject and FieldsObject structures

        Return ONLY the JSON object with no additional text.
        """

        # Query Claude to generate the API call
        claude_result = _query_claude_for_api(
            prompt=prompt,
            schema=pride_schema,
            system_template=system_template,
            api_key=api_key,
            model=model,
        )

        if not claude_result["success"]:
            return claude_result

        # Get the endpoint and parameters from Claude's response
        query_info = claude_result["data"]
        endpoint = query_info.get("endpoint", "")
        params = query_info.get("params", {})
        description = query_info.get("description", "")

        if not endpoint:
            return {
                "error": "Failed to generate a valid endpoint from the prompt",
                "claude_response": claude_result.get("raw_response", "No response"),
            }
    else:
        # Process provided endpoint
        params = {"pageSize": max_results, "page": 0}
        description = f"Direct query to PRIDE {endpoint}"

    # Remove leading slash if present
    if endpoint.startswith("/"):
        endpoint = f"{base_url}{endpoint}"
    elif not endpoint.startswith("http"):
        endpoint = f"{base_url}/{endpoint.lstrip('/')}"
    description = "Direct query to provided endpoint"

    # Execute the PRIDE API request using the helper function
    api_result = _query_rest_api(endpoint=endpoint, method="GET", params=params, description=description)

    return api_result


def query_gtopdb(
    prompt=None,
    endpoint=None,
    api_key=None,
    model="claude-3-5-haiku-20241022",
    verbose=True,
):
    """Query the Guide to PHARMACOLOGY database (GtoPdb) using natural language or a direct endpoint.

    Parameters
    ----------
    prompt (str, required): Natural language query about drug targets, ligands, and interactions
    endpoint (str, optional): Full API endpoint to query (e.g., "https://www.guidetopharmacology.org/services/targets?type=GPCR&name=beta-2")
    api_key (str, optional): Anthropic API key. If None, will use ANTHROPIC_API_KEY env variable
    model (str): Anthropic model to use for natural language processing
    verbose (bool): Whether to return detailed results

    Returns
    -------
    dict: Dictionary containing the query results or error information

    Examples
    --------
    - Natural language: query_gtopdb("Find ligands that target the beta-2 adrenergic receptor")
    - Direct endpoint: query_gtopdb(endpoint="targets", params={"type": "GPCR", "name": "beta-2"})

    """
    # Base URL for GtoPdb API
    base_url = "https://www.guidetopharmacology.org/services"

    # Ensure we have either a prompt or an endpoint
    if prompt is None and endpoint is None:
        return {"error": "Either a prompt or an endpoint must be provided"}

    # If using prompt, parse with Claude
    if prompt:
        # Load GtoPdb schema
        schema_path = os.path.join(os.path.dirname(__file__), "schema_db", "gtopdb.pkl")
        with open(schema_path, "rb") as f:
            gtopdb_schema = pickle.load(f)

        # Create system prompt template
        system_template = r"""
        You are a pharmacology expert specialized in using the Guide to PHARMACOLOGY API.

        Based on the user's natural language request, determine the appropriate GtoPdb API endpoint and parameters.

        GTOPDB API SCHEMA:
        {schema}

        Your response should be a JSON object with the following fields:
        1. "endpoint": The full API endpoint to query
        2. "description": A brief description of what the query is doing

        SPECIAL NOTES:
        - Main endpoints include: "targets", "ligands", "interactions", "diseases", "refs"
        - Target types include: "GPCR", "NHR", "LGIC", "VGIC", "OtherIC", "Enzyme", "CatalyticReceptor", "Transporter", "OtherProtein"
        - Ligand types include: "Synthetic organic", "Metabolite", "Natural product", "Endogenous peptide", "Peptide", "Antibody", "Inorganic", "Approved", "Withdrawn", "Labelled", "INN"
        - Interaction types include: "Activator", "Agonist", "Allosteric modulator", "Antagonist", "Antibody", "Channel blocker", "Gating inhibitor", "Inhibitor", "Subunit-specific"
        - For specific target/ligand details, use formats like "targets/\{targetId\}" or "ligands/\{ligandId\}"
        - For subresources, use formats like "targets/\{targetId\}/interactions" or "ligands/\{ligandId\}/structure"

        Return ONLY the JSON object with no additional text.
        """

        # Query Claude to generate the API call
        claude_result = _query_claude_for_api(
            prompt=prompt,
            schema=gtopdb_schema,
            system_template=system_template,
            api_key=api_key,
            model=model,
        )

        if not claude_result["success"]:
            return claude_result

        # Get the endpoint and parameters from Claude's response
        query_info = claude_result["data"]
        endpoint = query_info.get("endpoint", "")
        description = query_info.get("description", "")

        if not endpoint:
            return {
                "error": "Failed to generate a valid endpoint from the prompt",
                "claude_response": claude_result.get("raw_response", "No response"),
            }
    else:
        # Process provided endpoint
        description = f"Direct query to GtoPdb {endpoint}"

    # Remove leading slash if present
    if endpoint.startswith("/"):
        endpoint = f"{base_url}{endpoint}"
    elif not endpoint.startswith("http"):
        endpoint = f"{base_url}/{endpoint.lstrip('/')}"
    description = "Direct query to provided endpoint"

    # Execute the GtoPdb API request using the helper function
    api_result = _query_rest_api(endpoint=endpoint, method="GET", description=description)

    # Format the results if not verbose and successful
    if not verbose and "success" in api_result and api_result["success"] and "result" in api_result:
        api_result["result"] = _format_query_results(api_result["result"])

    return api_result


def region_to_ccre_screen(coord_chrom: str, coord_start: int, coord_end: int, assembly: str = "GRCh38") -> str:
    """Given starting and ending coordinates, this function retrieves information of intersecting cCREs.

    Args:
        assembly (str): Assembly of the genome, formatted like 'GRCh38'. Default is 'GRCh38'.
        coord_chrom (str): Chromosome of the gene, formatted like 'chr12'.
        coord_start (int): Starting chromosome coordinate.
        coord_end (int): Ending chromosome coordinate.

    Returns:
        str: A detailed string explaining the steps and the intersecting cCRE data or any error encountered.

    """
    steps = []
    try:
        steps.append(
            f"Starting cCRE data retrieval for coordinates: {coord_chrom}:{coord_start}-{coord_end} (Assembly: {assembly})."
        )

        # Build the URL and request payload
        url = "https://screen-beta-api.wenglab.org/dataws/cre_table"
        data = {
            "assembly": assembly,
            "coord_chrom": coord_chrom,
            "coord_start": coord_start,
            "coord_end": coord_end,
        }

        steps.append("Sending POST request to API with the following data:")
        steps.append(str(data))

        # Make the request
        response = requests.post(url, json=data)

        # Check if the response is successful
        if not response.ok:
            raise Exception(f"Request failed with status code {response.status_code}. Response: {response.text}")

        steps.append("Request executed successfully. Parsing the response...")

        # Parse the JSON response
        response_json = response.json()
        if "errors" in response_json:
            raise Exception(f"API error: {response_json['errors']}")

        # Function to reduce and filter response data
        def reduce_tokens(res_json):
            # Remove unnecessary fields and round floats
            res = sorted(res_json["cres"], key=lambda x: x["dnase_zscore"], reverse=True)
            filtered_res = []

            for item in res:
                new_item = {
                    "chrom": item["chrom"],
                    "start": item["start"],
                    "len": item["len"],
                    "pct": item["pct"],
                    "ctcf_zscore": round(item["ctcf_zscore"], 2),
                    "dnase_zscore": round(item["dnase_zscore"], 2),
                    "enhancer_zscore": round(item["enhancer_zscore"], 2),
                    "promoter_zscore": round(item["promoter_zscore"], 2),
                    "accession": item["info"]["accession"],
                    "isproximal": item["info"]["isproximal"],
                    "concordance": item["info"]["concordant"],
                    "ctcfmax": round(item["info"]["ctcfmax"], 2),
                    "k4me3max": round(item["info"]["k4me3max"], 2),
                    "k27acmax": round(item["info"]["k27acmax"], 2),
                }
                filtered_res.append(new_item)
            return filtered_res

        # Process the response data
        filtered_data = reduce_tokens(response_json)

        if not filtered_data:
            steps.append(f"No intersecting cCREs found for coordinates: {coord_chrom}:{coord_start}-{coord_end}.")
            return "\n".join(steps + ["No cCRE data available for this genomic region."])

        # Format the result into a readable string
        ccre_data_string = f"Intersecting cCREs for {coord_chrom}:{coord_start}-{coord_end} (Assembly: {assembly}):\n"
        for i, ccre in enumerate(filtered_data, 1):
            ccre_data_string += (
                f"cCRE {i}:\n"
                f"  Chromosome: {ccre['chrom']}\n"
                f"  Start: {ccre['start']}\n"
                f"  Length: {ccre['len']}\n"
                f"  PCT: {ccre['pct']}\n"
                f"  CTCF Z-score: {ccre['ctcf_zscore']}\n"
                f"  DNase Z-score: {ccre['dnase_zscore']}\n"
                f"  Enhancer Z-score: {ccre['enhancer_zscore']}\n"
                f"  Promoter Z-score: {ccre['promoter_zscore']}\n"
                f"  Accession: {ccre['accession']}\n"
                f"  Is Proximal: {ccre['isproximal']}\n"
                f"  Concordance: {ccre['concordance']}\n"
                f"  CTCFmax: {ccre['ctcfmax']}\n"
                f"  K4me3max: {ccre['k4me3max']}\n"
                f"  K27acmax: {ccre['k27acmax']}\n\n"
            )

        steps.append(f"cCRE data successfully retrieved and formatted for {coord_chrom}:{coord_start}-{coord_end}.")
        return "\n".join(steps + [ccre_data_string])

    except Exception as e:
        steps.append(f"Exception encountered: {str(e)}")
        return "\n".join(steps + [f"Error: {str(e)}"])


def get_genes_near_ccre(accession: str, assembly: str, chromosome: str, k: int = 10) -> str:
    """Given a cCRE (Candidate cis-Regulatory Element), this function returns a string containing the
    steps it performs and the k nearest genes sorted by distance.

    Parameters
    ----------
    - accession (str): ENCODE Accession ID of query cCRE, e.g., EH38E1516980.
    - assembly (str): Assembly of the gene, e.g., 'GRCh38'.
    - chromosome (str): Chromosome of the gene, e.g., 'chr12'.
    - k (int): Number of nearby genes to return, sorted by distance. Default is 10.

    Returns
    -------
    - str: Steps performed and the result.

    """
    steps_log = (
        f"Starting process with accession: {accession}, assembly: {assembly}, chromosome: {chromosome}, k: {k}\n"
    )

    url = "https://screen-beta-api.wenglab.org/dataws/re_detail/nearbyGenomic"
    data = {"accession": accession, "assembly": assembly, "coord_chrom": chromosome}

    steps_log += "Sending POST request to API with given data.\n"
    response = requests.post(url, json=data)

    if not response.ok:
        steps_log += f"API request failed with response: {response.text}\n"
        return steps_log

    response_json = response.json()

    if "errors" in response_json:
        steps_log += f"API returned errors: {response_json['errors']}\n"
        return steps_log

    nearby_genes = response_json.get(accession, {}).get("nearby_genes", [])
    if not nearby_genes:
        steps_log += "No nearby genes found for the given accession.\n"
        return steps_log

    steps_log += "Successfully retrieved nearby genes. Sorting them by distance.\n"
    sorted_genes = sorted(nearby_genes, key=lambda x: x["distance"])[:k]

    steps_log += f"Returning the top {k} nearest genes.\n"
    steps_log += "Result:\n"

    for gene in sorted_genes:
        gene_name = gene.get("name", "Unknown")
        distance = gene.get("distance", "N/A")
        ensembl_id = gene.get("ensemblid_ver", "N/A")
        start = gene.get("start", "N/A")
        stop = gene.get("stop", "N/A")
        chrom = gene.get("chrom", "N/A")
        steps_log += f"Gene: {gene_name}, Distance: {distance}, Ensembl ID: {ensembl_id}, Chromosome: {chrom}, Start: {start}, Stop: {stop}\n"

    return steps_log


def query_remap(
    prompt=None,
    endpoint=None,
    api_key=None,
    model="claude-3-5-haiku-20241022",
    verbose=True,
):
    """Query the ReMap database for regulatory elements and transcription factor binding sites.

    Parameters
    ----------
    prompt (str, required): Natural language query about transcription factors and binding sites
    endpoint (str, optional): Full API endpoint to query (e.g., "https://remap.univ-amu.fr/api/v1/catalogue/tf?tf=CTCF")
    api_key (str, optional): Anthropic API key. If None, will use ANTHROPIC_API_KEY env variable
    model (str): Anthropic model to use for natural language processing
    verbose (bool): Whether to return detailed results

    Returns
    -------
    dict: Dictionary containing the query results or error information

    Examples
    --------
    - Natural language: query_remap("Find CTCF binding sites in chromosome 1")
    - Direct endpoint: query_remap(endpoint="catalogue/tf", params={"tf": "CTCF"})

    """
    # Base URL for ReMap API
    base_url = "https://remap.univ-amu.fr/api/v1"

    # Ensure we have either a prompt or an endpoint
    if prompt is None and endpoint is None:
        return {"error": "Either a prompt or an endpoint must be provided"}

    # If using prompt, parse with Claude
    if prompt:
        # Load ReMap schema
        schema_path = os.path.join(os.path.dirname(__file__), "schema_db", "remap.pkl")
        with open(schema_path, "rb") as f:
            remap_schema = pickle.load(f)

        # Create system prompt template
        system_template = """
        You are a genomics expert specialized in using the ReMap database API.

        Based on the user's natural language request, determine the appropriate ReMap API endpoint and parameters.

        REMAP API SCHEMA:
        {schema}

        Your response should be a JSON object with the following fields:
        1. "endpoint": The full url endpoint to query
        2. "description": A brief description of what the query is doing

        SPECIAL NOTES:
        - ReMap is a database of regulatory regions and transcription factor binding sites based on ChIP-seq experiments
        - Common endpoints include: "catalogue/tf" (transcription factors), "catalogue/biotype" (biotypes), "browse/peaks" (binding sites)
        - For searching binding sites, you can filter by transcription factor (tf), cell line, biotype, chromosome, etc.
        - Genomic coordinates should be specified with "chr", "start", and "end" parameters
        - For limiting results, use "limit" parameter (default is 100)

        Return ONLY the JSON object with no additional text.
        """

        # Query Claude to generate the API call
        claude_result = _query_claude_for_api(
            prompt=prompt,
            schema=remap_schema,
            system_template=system_template,
            api_key=api_key,
            model=model,
        )

        if not claude_result["success"]:
            return claude_result

        # Get the endpoint and parameters from Claude's response
        query_info = claude_result["data"]
        endpoint = query_info.get("endpoint", "")
        description = query_info.get("description", "")

        if not endpoint:
            return {
                "error": "Failed to generate a valid endpoint from the prompt",
                "claude_response": claude_result.get("raw_response", "No response"),
            }
    else:
        # Process provided endpoint
        description = f"Direct query to ReMap {endpoint}"

    # Remove leading slash if present
    if endpoint.startswith("/"):
        endpoint = f"{base_url}{endpoint}"
    elif not endpoint.startswith("http"):
        endpoint = f"{base_url}/{endpoint.lstrip('/')}"
    description = "Direct query to provided endpoint"

    # Execute the ReMap API request using the helper function
    api_result = _query_rest_api(endpoint=endpoint, method="GET", description=description)

    # Format the results if not verbose and successful
    if not verbose and "success" in api_result and api_result["success"] and "result" in api_result:
        api_result["result"] = _format_query_results(api_result["result"])

    return api_result


def query_mpd(
    prompt=None,
    endpoint=None,
    api_key=None,
    model="claude-3-5-haiku-20241022",
    verbose=True,
):
    """Query the Mouse Phenome Database (MPD) for mouse strain phenotype data.

    Parameters
    ----------
    prompt (str, required): Natural language query about mouse phenotypes, strains, or measurements
    endpoint (str, optional): Full API endpoint to query (e.g., "https://phenomedoc.jax.org/MPD_API/strains")
    api_key (str, optional): Anthropic API key. If None, will use ANTHROPIC_API_KEY env variable
    model (str): Anthropic model to use for natural language processing
    verbose (bool): Whether to return detailed results

    Returns
    -------
    dict: Dictionary containing the query results or error information

    Examples
    --------
    - Natural language: query_mpd("Find phenotype data for C57BL/6J mice related to blood glucose")
    - Direct endpoint: query_mpd(endpoint="strains/C57BL/6J/measures")

    """
    # Base URL for MPD API
    base_url = "https://phenome.jax.org"

    # Ensure we have either a prompt or an endpoint
    if prompt is None and endpoint is None:
        return {"error": "Either a prompt or an endpoint must be provided"}

    # If using prompt, parse with Claude
    if prompt:
        # Load MPD schema
        schema_path = os.path.join(os.path.dirname(__file__), "schema_db", "mpd.pkl")
        with open(schema_path, "rb") as f:
            mpd_schema = pickle.load(f)

        # Create system prompt template
        system_template = """
        You are a mouse genetics expert specialized in using the Mouse Phenome Database (MPD) API.

        Based on the user's natural language request, determine the appropriate MPD API endpoint and parameters.

        MPD API SCHEMA:
        {schema}

        Your response should be a JSON object with the following fields:
        1. "endpoint": The full url endpoint to query (e.g. https://phenome.jax.org/api/strains)
        2. "description": A brief description of what the query is doing

        SPECIAL NOTES:
        - The MPD contains phenotype data for diverse strains of laboratory mice
        - Common endpoints include: "strains" (mouse strains), "measures" (phenotypic measurements), "genes" (gene info)
        - Use the url to construct the endpoint, not the endpoint name
        - Common mouse strains include: "C57BL/6J", "DBA/2J", "BALB/cJ", "A/J", "129S1/SvImJ"
        - Common phenotypic domains include: "behavior", "blood_chemistry", "body_weight", "cardiovascular", "growth", "metabolism"

        Return ONLY the JSON object with no additional text.
        """

        # Query Claude to generate the API call
        claude_result = _query_claude_for_api(
            prompt=prompt,
            schema=mpd_schema,
            system_template=system_template,
            api_key=api_key,
            model=model,
        )

        if not claude_result["success"]:
            return claude_result

        # Get the endpoint and parameters from Claude's response
        query_info = claude_result["data"]
        endpoint = query_info.get("endpoint", "")
        description = query_info.get("description", "")

        if not endpoint:
            return {
                "error": "Failed to generate a valid endpoint from the prompt",
                "claude_response": claude_result.get("raw_response", "No response"),
            }
    else:
        # Process provided endpoint
        description = f"Direct query to MPD {endpoint}"

    # Remove leading slash if present
    if endpoint.startswith("/"):
        endpoint = f"{base_url}{endpoint}"
    elif not endpoint.startswith("http"):
        endpoint = f"{base_url}/{endpoint.lstrip('/')}"
    description = "Direct query to provided endpoint"

    # Execute the MPD API request using the helper function
    api_result = _query_rest_api(endpoint=endpoint, method="GET", description=description)

    # Format the results if not verbose and successful
    if not verbose and "success" in api_result and api_result["success"] and "result" in api_result:
        api_result["result"] = _format_query_results(api_result["result"])

    return api_result


def query_emdb(
    prompt=None,
    endpoint=None,
    api_key=None,
    model="claude-3-5-haiku-20241022",
    verbose=True,
):
    """Query the Electron Microscopy Data Bank (EMDB) for 3D macromolecular structures.

    Parameters
    ----------
    prompt (str, required): Natural language query about EM structures and associated data
    endpoint (str, optional): Full API endpoint to query (e.g., "https://www.ebi.ac.uk/emdb/api/search")
    api_key (str, optional): Anthropic API key. If None, will use ANTHROPIC_API_KEY env variable
    model (str): Anthropic model to use for natural language processing
    verbose (bool): Whether to return detailed results

    Returns
    -------
    dict: Dictionary containing the query results or error information

    Examples
    --------
    - Natural language: query_emdb("Find cryo-EM structures of ribosomes at resolution better than 3Å")
    - Direct endpoint: query_emdb(endpoint="entry/EMD-10000")

    """
    # Base URL for EMDB API
    base_url = "https://www.ebi.ac.uk/emdb/api"

    # Ensure we have either a prompt or an endpoint
    if prompt is None and endpoint is None:
        return {"error": "Either a prompt or an endpoint must be provided"}

    # If using prompt, parse with Claude
    if prompt:
        # Load EMDB schema
        schema_path = os.path.join(os.path.dirname(__file__), "schema_db", "emdb.pkl")
        with open(schema_path, "rb") as f:
            emdb_schema = pickle.load(f)

        # Create system prompt template
        system_template = """
        You are a structural biology expert specialized in using the Electron Microscopy Data Bank (EMDB) API.

        Based on the user's natural language request, determine the appropriate EMDB API endpoint and parameters.

        EMDB API SCHEMA:
        {schema}

        Your response should be a JSON object with the following fields:
        1. "endpoint": The API endpoint to query (e.g., "search", "entry/EMD-XXXXX")
        2. "params": An object containing query parameters specific to the endpoint
        3. "description": A brief description of what the query is doing

        SPECIAL NOTES:
        - EMDB contains 3D macromolecular structures determined by electron microscopy
        - Common endpoints include: "search" (search for entries), "entry/EMD-XXXXX" (specific entry details)
        - For searching, you can filter by resolution, specimen, authors, release date, etc.
        - Resolution filters should be specified with "resolution_low" and "resolution_high" parameters
        - For specific entry retrieval, use the format "entry/EMD-XXXXX" where XXXXX is the EMDB ID
        - Common specimen types include: "ribosome", "virus", "membrane protein", "filament"

        Return ONLY the JSON object with no additional text.
        """

        # Query Claude to generate the API call
        claude_result = _query_claude_for_api(
            prompt=prompt,
            schema=emdb_schema,
            system_template=system_template,
            api_key=api_key,
            model=model,
        )

        if not claude_result["success"]:
            return claude_result

        # Get the endpoint and parameters from Claude's response
        query_info = claude_result["data"]
        endpoint = query_info.get("endpoint", "")
        params = query_info.get("params", {})
        description = query_info.get("description", "")

        if not endpoint:
            return {
                "error": "Failed to generate a valid endpoint from the prompt",
                "claude_response": claude_result.get("raw_response", "No response"),
            }
    else:
        # Process provided endpoint
        params = {}
        description = f"Direct query to EMDB {endpoint}"

    # Remove leading slash if present
    if endpoint.startswith("/"):
        endpoint = f"{base_url}{endpoint}"
    elif not endpoint.startswith("http"):
        endpoint = f"{base_url}/{endpoint.lstrip('/')}"
    description = "Direct query to provided endpoint"

    # Execute the EMDB API request using the helper function
    api_result = _query_rest_api(endpoint=endpoint, method="GET", params=params, description=description)

    # Format the results if not verbose and successful
    if not verbose and "success" in api_result and api_result["success"] and "result" in api_result:
        api_result["result"] = _format_query_results(api_result["result"])

    return api_result<|MERGE_RESOLUTION|>--- conflicted
+++ resolved
@@ -54,13 +54,8 @@
     aws_secret_key = os.environ.get("AWS_SECRET_ACCESS_KEY")
     aws_region = os.environ.get("AWS_REGION", "us-east-1")
     aws_session_token = os.environ.get("AWS_SESSION_TOKEN")
-<<<<<<< HEAD
     
     if api_key is None and aws_access_key is None:
-=======
-
-    if api_key is None or aws_access_key is None:
->>>>>>> 5420034f
         return {
             "success": False,
             "error": "No API key provided. Set ANTHROPIC_API_KEY environment variable or provide api_key parameter.",
